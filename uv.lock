version = 1
revision = 2
requires-python = ">=3.12, <3.14"

[[package]]
name = "annotated-types"
version = "0.7.0"
source = { registry = "https://pypi.org/simple" }
sdist = { url = "https://files.pythonhosted.org/packages/ee/67/531ea369ba64dcff5ec9c3402f9f51bf748cec26dde048a2f973a4eea7f5/annotated_types-0.7.0.tar.gz", hash = "sha256:aff07c09a53a08bc8cfccb9c85b05f1aa9a2a6f23728d790723543408344ce89", size = 16081, upload-time = "2024-05-20T21:33:25.928Z" }
wheels = [
    { url = "https://files.pythonhosted.org/packages/78/b6/6307fbef88d9b5ee7421e68d78a9f162e0da4900bc5f5793f6d3d0e34fb8/annotated_types-0.7.0-py3-none-any.whl", hash = "sha256:1f02e8b43a8fbbc3f3e0d4f0f4bfc8131bcb4eebe8849b8e5c773f3a1c582a53", size = 13643, upload-time = "2024-05-20T21:33:24.1Z" },
]

[[package]]
name = "attrs"
version = "25.3.0"
source = { registry = "https://pypi.org/simple" }
sdist = { url = "https://files.pythonhosted.org/packages/5a/b0/1367933a8532ee6ff8d63537de4f1177af4bff9f3e829baf7331f595bb24/attrs-25.3.0.tar.gz", hash = "sha256:75d7cefc7fb576747b2c81b4442d4d4a1ce0900973527c011d1030fd3bf4af1b", size = 812032, upload-time = "2025-03-13T11:10:22.779Z" }
wheels = [
    { url = "https://files.pythonhosted.org/packages/77/06/bb80f5f86020c4551da315d78b3ab75e8228f89f0162f2c3a819e407941a/attrs-25.3.0-py3-none-any.whl", hash = "sha256:427318ce031701fea540783410126f03899a97ffc6f61596ad581ac2e40e3bc3", size = 63815, upload-time = "2025-03-13T11:10:21.14Z" },
]

[[package]]
name = "bertron"
version = "0.1.0"
source = { editable = "." }
dependencies = [
    { name = "dtspy" },
    { name = "jsonschema" },
    { name = "nmdc-api-utilities" },
    { name = "pymongo" },
]

[package.dev-dependencies]
dev = [
    { name = "pre-commit" },
    { name = "pyright" },
    { name = "pytest" },
    { name = "ruff" },
]

[package.metadata]
requires-dist = [
    { name = "dtspy", url = "https://github.com/kbase/dtspy/archive/730828cff3924fc4b2215fe5c1b67bc04aad377f.tar.gz" },
<<<<<<< HEAD
    { name = "jsonschema", specifier = ">=4.0.0" },
    { name = "nmdc-api-utilities", specifier = ">=0.3.1" },
    { name = "pymongo", specifier = ">=4.0.0" },
=======
    { name = "nmdc-api-utilities", specifier = ">=0.3.9" },
>>>>>>> 7235ad9d
]

[package.metadata.requires-dev]
dev = [
    { name = "pre-commit", specifier = ">=4.1.0" },
    { name = "pyright", specifier = ">=1.1.386" },
    { name = "pytest", specifier = ">=8.3.5" },
    { name = "ruff", specifier = ">=0.9.9" },
]

[[package]]
name = "certifi"
version = "2025.4.26"
source = { registry = "https://pypi.org/simple" }
sdist = { url = "https://files.pythonhosted.org/packages/e8/9e/c05b3920a3b7d20d3d3310465f50348e5b3694f4f88c6daf736eef3024c4/certifi-2025.4.26.tar.gz", hash = "sha256:0a816057ea3cdefcef70270d2c515e4506bbc954f417fa5ade2021213bb8f0c6", size = 160705, upload-time = "2025-04-26T02:12:29.51Z" }
wheels = [
    { url = "https://files.pythonhosted.org/packages/4a/7e/3db2bd1b1f9e95f7cddca6d6e75e2f2bd9f51b1246e546d88addca0106bd/certifi-2025.4.26-py3-none-any.whl", hash = "sha256:30350364dfe371162649852c63336a15c70c6510c2ad5015b21c2345311805f3", size = 159618, upload-time = "2025-04-26T02:12:27.662Z" },
]

[[package]]
name = "cfgv"
version = "3.4.0"
source = { registry = "https://pypi.org/simple" }
sdist = { url = "https://files.pythonhosted.org/packages/11/74/539e56497d9bd1d484fd863dd69cbbfa653cd2aa27abfe35653494d85e94/cfgv-3.4.0.tar.gz", hash = "sha256:e52591d4c5f5dead8e0f673fb16db7949d2cfb3f7da4582893288f0ded8fe560", size = 7114, upload-time = "2023-08-12T20:38:17.776Z" }
wheels = [
    { url = "https://files.pythonhosted.org/packages/c5/55/51844dd50c4fc7a33b653bfaba4c2456f06955289ca770a5dbd5fd267374/cfgv-3.4.0-py2.py3-none-any.whl", hash = "sha256:b7265b1f29fd3316bfcd2b330d63d024f2bfd8bcb8b0272f8e19a504856c48f9", size = 7249, upload-time = "2023-08-12T20:38:16.269Z" },
]

[[package]]
name = "chardet"
version = "5.2.0"
source = { registry = "https://pypi.org/simple" }
sdist = { url = "https://files.pythonhosted.org/packages/f3/0d/f7b6ab21ec75897ed80c17d79b15951a719226b9fababf1e40ea74d69079/chardet-5.2.0.tar.gz", hash = "sha256:1b3b6ff479a8c414bc3fa2c0852995695c4a026dcd6d0633b2dd092ca39c1cf7", size = 2069618, upload-time = "2023-08-01T19:23:02.662Z" }
wheels = [
    { url = "https://files.pythonhosted.org/packages/38/6f/f5fbc992a329ee4e0f288c1fe0e2ad9485ed064cac731ed2fe47dcc38cbf/chardet-5.2.0-py3-none-any.whl", hash = "sha256:e1cf59446890a00105fe7b7912492ea04b6e6f06d4b742b2c788469e34c82970", size = 199385, upload-time = "2023-08-01T19:23:00.661Z" },
]

[[package]]
name = "charset-normalizer"
version = "3.4.2"
source = { registry = "https://pypi.org/simple" }
sdist = { url = "https://files.pythonhosted.org/packages/e4/33/89c2ced2b67d1c2a61c19c6751aa8902d46ce3dacb23600a283619f5a12d/charset_normalizer-3.4.2.tar.gz", hash = "sha256:5baececa9ecba31eff645232d59845c07aa030f0c81ee70184a90d35099a0e63", size = 126367, upload-time = "2025-05-02T08:34:42.01Z" }
wheels = [
    { url = "https://files.pythonhosted.org/packages/d7/a4/37f4d6035c89cac7930395a35cc0f1b872e652eaafb76a6075943754f095/charset_normalizer-3.4.2-cp312-cp312-macosx_10_13_universal2.whl", hash = "sha256:0c29de6a1a95f24b9a1aa7aefd27d2487263f00dfd55a77719b530788f75cff7", size = 199936, upload-time = "2025-05-02T08:32:33.712Z" },
    { url = "https://files.pythonhosted.org/packages/ee/8a/1a5e33b73e0d9287274f899d967907cd0bf9c343e651755d9307e0dbf2b3/charset_normalizer-3.4.2-cp312-cp312-manylinux_2_17_aarch64.manylinux2014_aarch64.whl", hash = "sha256:cddf7bd982eaa998934a91f69d182aec997c6c468898efe6679af88283b498d3", size = 143790, upload-time = "2025-05-02T08:32:35.768Z" },
    { url = "https://files.pythonhosted.org/packages/66/52/59521f1d8e6ab1482164fa21409c5ef44da3e9f653c13ba71becdd98dec3/charset_normalizer-3.4.2-cp312-cp312-manylinux_2_17_ppc64le.manylinux2014_ppc64le.whl", hash = "sha256:fcbe676a55d7445b22c10967bceaaf0ee69407fbe0ece4d032b6eb8d4565982a", size = 153924, upload-time = "2025-05-02T08:32:37.284Z" },
    { url = "https://files.pythonhosted.org/packages/86/2d/fb55fdf41964ec782febbf33cb64be480a6b8f16ded2dbe8db27a405c09f/charset_normalizer-3.4.2-cp312-cp312-manylinux_2_17_s390x.manylinux2014_s390x.whl", hash = "sha256:d41c4d287cfc69060fa91cae9683eacffad989f1a10811995fa309df656ec214", size = 146626, upload-time = "2025-05-02T08:32:38.803Z" },
    { url = "https://files.pythonhosted.org/packages/8c/73/6ede2ec59bce19b3edf4209d70004253ec5f4e319f9a2e3f2f15601ed5f7/charset_normalizer-3.4.2-cp312-cp312-manylinux_2_17_x86_64.manylinux2014_x86_64.whl", hash = "sha256:4e594135de17ab3866138f496755f302b72157d115086d100c3f19370839dd3a", size = 148567, upload-time = "2025-05-02T08:32:40.251Z" },
    { url = "https://files.pythonhosted.org/packages/09/14/957d03c6dc343c04904530b6bef4e5efae5ec7d7990a7cbb868e4595ee30/charset_normalizer-3.4.2-cp312-cp312-manylinux_2_5_i686.manylinux1_i686.manylinux_2_17_i686.manylinux2014_i686.whl", hash = "sha256:cf713fe9a71ef6fd5adf7a79670135081cd4431c2943864757f0fa3a65b1fafd", size = 150957, upload-time = "2025-05-02T08:32:41.705Z" },
    { url = "https://files.pythonhosted.org/packages/0d/c8/8174d0e5c10ccebdcb1b53cc959591c4c722a3ad92461a273e86b9f5a302/charset_normalizer-3.4.2-cp312-cp312-musllinux_1_2_aarch64.whl", hash = "sha256:a370b3e078e418187da8c3674eddb9d983ec09445c99a3a263c2011993522981", size = 145408, upload-time = "2025-05-02T08:32:43.709Z" },
    { url = "https://files.pythonhosted.org/packages/58/aa/8904b84bc8084ac19dc52feb4f5952c6df03ffb460a887b42615ee1382e8/charset_normalizer-3.4.2-cp312-cp312-musllinux_1_2_i686.whl", hash = "sha256:a955b438e62efdf7e0b7b52a64dc5c3396e2634baa62471768a64bc2adb73d5c", size = 153399, upload-time = "2025-05-02T08:32:46.197Z" },
    { url = "https://files.pythonhosted.org/packages/c2/26/89ee1f0e264d201cb65cf054aca6038c03b1a0c6b4ae998070392a3ce605/charset_normalizer-3.4.2-cp312-cp312-musllinux_1_2_ppc64le.whl", hash = "sha256:7222ffd5e4de8e57e03ce2cef95a4c43c98fcb72ad86909abdfc2c17d227fc1b", size = 156815, upload-time = "2025-05-02T08:32:48.105Z" },
    { url = "https://files.pythonhosted.org/packages/fd/07/68e95b4b345bad3dbbd3a8681737b4338ff2c9df29856a6d6d23ac4c73cb/charset_normalizer-3.4.2-cp312-cp312-musllinux_1_2_s390x.whl", hash = "sha256:bee093bf902e1d8fc0ac143c88902c3dfc8941f7ea1d6a8dd2bcb786d33db03d", size = 154537, upload-time = "2025-05-02T08:32:49.719Z" },
    { url = "https://files.pythonhosted.org/packages/77/1a/5eefc0ce04affb98af07bc05f3bac9094513c0e23b0562d64af46a06aae4/charset_normalizer-3.4.2-cp312-cp312-musllinux_1_2_x86_64.whl", hash = "sha256:dedb8adb91d11846ee08bec4c8236c8549ac721c245678282dcb06b221aab59f", size = 149565, upload-time = "2025-05-02T08:32:51.404Z" },
    { url = "https://files.pythonhosted.org/packages/37/a0/2410e5e6032a174c95e0806b1a6585eb21e12f445ebe239fac441995226a/charset_normalizer-3.4.2-cp312-cp312-win32.whl", hash = "sha256:db4c7bf0e07fc3b7d89ac2a5880a6a8062056801b83ff56d8464b70f65482b6c", size = 98357, upload-time = "2025-05-02T08:32:53.079Z" },
    { url = "https://files.pythonhosted.org/packages/6c/4f/c02d5c493967af3eda9c771ad4d2bbc8df6f99ddbeb37ceea6e8716a32bc/charset_normalizer-3.4.2-cp312-cp312-win_amd64.whl", hash = "sha256:5a9979887252a82fefd3d3ed2a8e3b937a7a809f65dcb1e068b090e165bbe99e", size = 105776, upload-time = "2025-05-02T08:32:54.573Z" },
    { url = "https://files.pythonhosted.org/packages/ea/12/a93df3366ed32db1d907d7593a94f1fe6293903e3e92967bebd6950ed12c/charset_normalizer-3.4.2-cp313-cp313-macosx_10_13_universal2.whl", hash = "sha256:926ca93accd5d36ccdabd803392ddc3e03e6d4cd1cf17deff3b989ab8e9dbcf0", size = 199622, upload-time = "2025-05-02T08:32:56.363Z" },
    { url = "https://files.pythonhosted.org/packages/04/93/bf204e6f344c39d9937d3c13c8cd5bbfc266472e51fc8c07cb7f64fcd2de/charset_normalizer-3.4.2-cp313-cp313-manylinux_2_17_aarch64.manylinux2014_aarch64.whl", hash = "sha256:eba9904b0f38a143592d9fc0e19e2df0fa2e41c3c3745554761c5f6447eedabf", size = 143435, upload-time = "2025-05-02T08:32:58.551Z" },
    { url = "https://files.pythonhosted.org/packages/22/2a/ea8a2095b0bafa6c5b5a55ffdc2f924455233ee7b91c69b7edfcc9e02284/charset_normalizer-3.4.2-cp313-cp313-manylinux_2_17_ppc64le.manylinux2014_ppc64le.whl", hash = "sha256:3fddb7e2c84ac87ac3a947cb4e66d143ca5863ef48e4a5ecb83bd48619e4634e", size = 153653, upload-time = "2025-05-02T08:33:00.342Z" },
    { url = "https://files.pythonhosted.org/packages/b6/57/1b090ff183d13cef485dfbe272e2fe57622a76694061353c59da52c9a659/charset_normalizer-3.4.2-cp313-cp313-manylinux_2_17_s390x.manylinux2014_s390x.whl", hash = "sha256:98f862da73774290f251b9df8d11161b6cf25b599a66baf087c1ffe340e9bfd1", size = 146231, upload-time = "2025-05-02T08:33:02.081Z" },
    { url = "https://files.pythonhosted.org/packages/e2/28/ffc026b26f441fc67bd21ab7f03b313ab3fe46714a14b516f931abe1a2d8/charset_normalizer-3.4.2-cp313-cp313-manylinux_2_17_x86_64.manylinux2014_x86_64.whl", hash = "sha256:6c9379d65defcab82d07b2a9dfbfc2e95bc8fe0ebb1b176a3190230a3ef0e07c", size = 148243, upload-time = "2025-05-02T08:33:04.063Z" },
    { url = "https://files.pythonhosted.org/packages/c0/0f/9abe9bd191629c33e69e47c6ef45ef99773320e9ad8e9cb08b8ab4a8d4cb/charset_normalizer-3.4.2-cp313-cp313-manylinux_2_5_i686.manylinux1_i686.manylinux_2_17_i686.manylinux2014_i686.whl", hash = "sha256:e635b87f01ebc977342e2697d05b56632f5f879a4f15955dfe8cef2448b51691", size = 150442, upload-time = "2025-05-02T08:33:06.418Z" },
    { url = "https://files.pythonhosted.org/packages/67/7c/a123bbcedca91d5916c056407f89a7f5e8fdfce12ba825d7d6b9954a1a3c/charset_normalizer-3.4.2-cp313-cp313-musllinux_1_2_aarch64.whl", hash = "sha256:1c95a1e2902a8b722868587c0e1184ad5c55631de5afc0eb96bc4b0d738092c0", size = 145147, upload-time = "2025-05-02T08:33:08.183Z" },
    { url = "https://files.pythonhosted.org/packages/ec/fe/1ac556fa4899d967b83e9893788e86b6af4d83e4726511eaaad035e36595/charset_normalizer-3.4.2-cp313-cp313-musllinux_1_2_i686.whl", hash = "sha256:ef8de666d6179b009dce7bcb2ad4c4a779f113f12caf8dc77f0162c29d20490b", size = 153057, upload-time = "2025-05-02T08:33:09.986Z" },
    { url = "https://files.pythonhosted.org/packages/2b/ff/acfc0b0a70b19e3e54febdd5301a98b72fa07635e56f24f60502e954c461/charset_normalizer-3.4.2-cp313-cp313-musllinux_1_2_ppc64le.whl", hash = "sha256:32fc0341d72e0f73f80acb0a2c94216bd704f4f0bce10aedea38f30502b271ff", size = 156454, upload-time = "2025-05-02T08:33:11.814Z" },
    { url = "https://files.pythonhosted.org/packages/92/08/95b458ce9c740d0645feb0e96cea1f5ec946ea9c580a94adfe0b617f3573/charset_normalizer-3.4.2-cp313-cp313-musllinux_1_2_s390x.whl", hash = "sha256:289200a18fa698949d2b39c671c2cc7a24d44096784e76614899a7ccf2574b7b", size = 154174, upload-time = "2025-05-02T08:33:13.707Z" },
    { url = "https://files.pythonhosted.org/packages/78/be/8392efc43487ac051eee6c36d5fbd63032d78f7728cb37aebcc98191f1ff/charset_normalizer-3.4.2-cp313-cp313-musllinux_1_2_x86_64.whl", hash = "sha256:4a476b06fbcf359ad25d34a057b7219281286ae2477cc5ff5e3f70a246971148", size = 149166, upload-time = "2025-05-02T08:33:15.458Z" },
    { url = "https://files.pythonhosted.org/packages/44/96/392abd49b094d30b91d9fbda6a69519e95802250b777841cf3bda8fe136c/charset_normalizer-3.4.2-cp313-cp313-win32.whl", hash = "sha256:aaeeb6a479c7667fbe1099af9617c83aaca22182d6cf8c53966491a0f1b7ffb7", size = 98064, upload-time = "2025-05-02T08:33:17.06Z" },
    { url = "https://files.pythonhosted.org/packages/e9/b0/0200da600134e001d91851ddc797809e2fe0ea72de90e09bec5a2fbdaccb/charset_normalizer-3.4.2-cp313-cp313-win_amd64.whl", hash = "sha256:aa6af9e7d59f9c12b33ae4e9450619cf2488e2bbe9b44030905877f0b2324980", size = 105641, upload-time = "2025-05-02T08:33:18.753Z" },
    { url = "https://files.pythonhosted.org/packages/20/94/c5790835a017658cbfabd07f3bfb549140c3ac458cfc196323996b10095a/charset_normalizer-3.4.2-py3-none-any.whl", hash = "sha256:7f56930ab0abd1c45cd15be65cc741c28b1c9a34876ce8c17a2fa107810c0af0", size = 52626, upload-time = "2025-05-02T08:34:40.053Z" },
]

[[package]]
name = "click"
version = "8.1.8"
source = { registry = "https://pypi.org/simple" }
dependencies = [
    { name = "colorama", marker = "sys_platform == 'win32'" },
]
sdist = { url = "https://files.pythonhosted.org/packages/b9/2e/0090cbf739cee7d23781ad4b89a9894a41538e4fcf4c31dcdd705b78eb8b/click-8.1.8.tar.gz", hash = "sha256:ed53c9d8990d83c2a27deae68e4ee337473f6330c040a31d4225c9574d16096a", size = 226593, upload-time = "2024-12-21T18:38:44.339Z" }
wheels = [
    { url = "https://files.pythonhosted.org/packages/7e/d4/7ebdbd03970677812aac39c869717059dbb71a4cfc033ca6e5221787892c/click-8.1.8-py3-none-any.whl", hash = "sha256:63c132bbbed01578a06712a2d1f497bb62d9c1c0d329b7903a866228027263b2", size = 98188, upload-time = "2024-12-21T18:38:41.666Z" },
]

[[package]]
name = "colorama"
version = "0.4.6"
source = { registry = "https://pypi.org/simple" }
sdist = { url = "https://files.pythonhosted.org/packages/d8/53/6f443c9a4a8358a93a6792e2acffb9d9d5cb0a5cfd8802644b7b1c9a02e4/colorama-0.4.6.tar.gz", hash = "sha256:08695f5cb7ed6e0531a20572697297273c47b8cae5a63ffc6d6ed5c201be6e44", size = 27697, upload-time = "2022-10-25T02:36:22.414Z" }
wheels = [
    { url = "https://files.pythonhosted.org/packages/d1/d6/3965ed04c63042e047cb6a3e6ed1a63a35087b6a609aa3a15ed8ac56c221/colorama-0.4.6-py2.py3-none-any.whl", hash = "sha256:4f1d9991f5acc0ca119f9d443620b77f9d6b33703e51011c16baf57afb285fc6", size = 25335, upload-time = "2022-10-25T02:36:20.889Z" },
]

[[package]]
name = "contourpy"
version = "1.3.2"
source = { registry = "https://pypi.org/simple" }
dependencies = [
    { name = "numpy" },
]
sdist = { url = "https://files.pythonhosted.org/packages/66/54/eb9bfc647b19f2009dd5c7f5ec51c4e6ca831725f1aea7a993034f483147/contourpy-1.3.2.tar.gz", hash = "sha256:b6945942715a034c671b7fc54f9588126b0b8bf23db2696e3ca8328f3ff0ab54", size = 13466130, upload-time = "2025-04-15T17:47:53.79Z" }
wheels = [
    { url = "https://files.pythonhosted.org/packages/34/f7/44785876384eff370c251d58fd65f6ad7f39adce4a093c934d4a67a7c6b6/contourpy-1.3.2-cp312-cp312-macosx_10_13_x86_64.whl", hash = "sha256:4caf2bcd2969402bf77edc4cb6034c7dd7c0803213b3523f111eb7460a51b8d2", size = 271580, upload-time = "2025-04-15T17:37:03.105Z" },
    { url = "https://files.pythonhosted.org/packages/93/3b/0004767622a9826ea3d95f0e9d98cd8729015768075d61f9fea8eeca42a8/contourpy-1.3.2-cp312-cp312-macosx_11_0_arm64.whl", hash = "sha256:82199cb78276249796419fe36b7386bd8d2cc3f28b3bc19fe2454fe2e26c4c15", size = 255530, upload-time = "2025-04-15T17:37:07.026Z" },
    { url = "https://files.pythonhosted.org/packages/e7/bb/7bd49e1f4fa805772d9fd130e0d375554ebc771ed7172f48dfcd4ca61549/contourpy-1.3.2-cp312-cp312-manylinux_2_17_aarch64.manylinux2014_aarch64.whl", hash = "sha256:106fab697af11456fcba3e352ad50effe493a90f893fca6c2ca5c033820cea92", size = 307688, upload-time = "2025-04-15T17:37:11.481Z" },
    { url = "https://files.pythonhosted.org/packages/fc/97/e1d5dbbfa170725ef78357a9a0edc996b09ae4af170927ba8ce977e60a5f/contourpy-1.3.2-cp312-cp312-manylinux_2_17_ppc64le.manylinux2014_ppc64le.whl", hash = "sha256:d14f12932a8d620e307f715857107b1d1845cc44fdb5da2bc8e850f5ceba9f87", size = 347331, upload-time = "2025-04-15T17:37:18.212Z" },
    { url = "https://files.pythonhosted.org/packages/6f/66/e69e6e904f5ecf6901be3dd16e7e54d41b6ec6ae3405a535286d4418ffb4/contourpy-1.3.2-cp312-cp312-manylinux_2_17_s390x.manylinux2014_s390x.whl", hash = "sha256:532fd26e715560721bb0d5fc7610fce279b3699b018600ab999d1be895b09415", size = 318963, upload-time = "2025-04-15T17:37:22.76Z" },
    { url = "https://files.pythonhosted.org/packages/a8/32/b8a1c8965e4f72482ff2d1ac2cd670ce0b542f203c8e1d34e7c3e6925da7/contourpy-1.3.2-cp312-cp312-manylinux_2_17_x86_64.manylinux2014_x86_64.whl", hash = "sha256:f26b383144cf2d2c29f01a1e8170f50dacf0eac02d64139dcd709a8ac4eb3cfe", size = 323681, upload-time = "2025-04-15T17:37:33.001Z" },
    { url = "https://files.pythonhosted.org/packages/30/c6/12a7e6811d08757c7162a541ca4c5c6a34c0f4e98ef2b338791093518e40/contourpy-1.3.2-cp312-cp312-musllinux_1_2_aarch64.whl", hash = "sha256:c49f73e61f1f774650a55d221803b101d966ca0c5a2d6d5e4320ec3997489441", size = 1308674, upload-time = "2025-04-15T17:37:48.64Z" },
    { url = "https://files.pythonhosted.org/packages/2a/8a/bebe5a3f68b484d3a2b8ffaf84704b3e343ef1addea528132ef148e22b3b/contourpy-1.3.2-cp312-cp312-musllinux_1_2_x86_64.whl", hash = "sha256:3d80b2c0300583228ac98d0a927a1ba6a2ba6b8a742463c564f1d419ee5b211e", size = 1380480, upload-time = "2025-04-15T17:38:06.7Z" },
    { url = "https://files.pythonhosted.org/packages/34/db/fcd325f19b5978fb509a7d55e06d99f5f856294c1991097534360b307cf1/contourpy-1.3.2-cp312-cp312-win32.whl", hash = "sha256:90df94c89a91b7362e1142cbee7568f86514412ab8a2c0d0fca72d7e91b62912", size = 178489, upload-time = "2025-04-15T17:38:10.338Z" },
    { url = "https://files.pythonhosted.org/packages/01/c8/fadd0b92ffa7b5eb5949bf340a63a4a496a6930a6c37a7ba0f12acb076d6/contourpy-1.3.2-cp312-cp312-win_amd64.whl", hash = "sha256:8c942a01d9163e2e5cfb05cb66110121b8d07ad438a17f9e766317bcb62abf73", size = 223042, upload-time = "2025-04-15T17:38:14.239Z" },
    { url = "https://files.pythonhosted.org/packages/2e/61/5673f7e364b31e4e7ef6f61a4b5121c5f170f941895912f773d95270f3a2/contourpy-1.3.2-cp313-cp313-macosx_10_13_x86_64.whl", hash = "sha256:de39db2604ae755316cb5967728f4bea92685884b1e767b7c24e983ef5f771cb", size = 271630, upload-time = "2025-04-15T17:38:19.142Z" },
    { url = "https://files.pythonhosted.org/packages/ff/66/a40badddd1223822c95798c55292844b7e871e50f6bfd9f158cb25e0bd39/contourpy-1.3.2-cp313-cp313-macosx_11_0_arm64.whl", hash = "sha256:3f9e896f447c5c8618f1edb2bafa9a4030f22a575ec418ad70611450720b5b08", size = 255670, upload-time = "2025-04-15T17:38:23.688Z" },
    { url = "https://files.pythonhosted.org/packages/1e/c7/cf9fdee8200805c9bc3b148f49cb9482a4e3ea2719e772602a425c9b09f8/contourpy-1.3.2-cp313-cp313-manylinux_2_17_aarch64.manylinux2014_aarch64.whl", hash = "sha256:71e2bd4a1c4188f5c2b8d274da78faab884b59df20df63c34f74aa1813c4427c", size = 306694, upload-time = "2025-04-15T17:38:28.238Z" },
    { url = "https://files.pythonhosted.org/packages/dd/e7/ccb9bec80e1ba121efbffad7f38021021cda5be87532ec16fd96533bb2e0/contourpy-1.3.2-cp313-cp313-manylinux_2_17_ppc64le.manylinux2014_ppc64le.whl", hash = "sha256:de425af81b6cea33101ae95ece1f696af39446db9682a0b56daaa48cfc29f38f", size = 345986, upload-time = "2025-04-15T17:38:33.502Z" },
    { url = "https://files.pythonhosted.org/packages/dc/49/ca13bb2da90391fa4219fdb23b078d6065ada886658ac7818e5441448b78/contourpy-1.3.2-cp313-cp313-manylinux_2_17_s390x.manylinux2014_s390x.whl", hash = "sha256:977e98a0e0480d3fe292246417239d2d45435904afd6d7332d8455981c408b85", size = 318060, upload-time = "2025-04-15T17:38:38.672Z" },
    { url = "https://files.pythonhosted.org/packages/c8/65/5245ce8c548a8422236c13ffcdcdada6a2a812c361e9e0c70548bb40b661/contourpy-1.3.2-cp313-cp313-manylinux_2_17_x86_64.manylinux2014_x86_64.whl", hash = "sha256:434f0adf84911c924519d2b08fc10491dd282b20bdd3fa8f60fd816ea0b48841", size = 322747, upload-time = "2025-04-15T17:38:43.712Z" },
    { url = "https://files.pythonhosted.org/packages/72/30/669b8eb48e0a01c660ead3752a25b44fdb2e5ebc13a55782f639170772f9/contourpy-1.3.2-cp313-cp313-musllinux_1_2_aarch64.whl", hash = "sha256:c66c4906cdbc50e9cba65978823e6e00b45682eb09adbb78c9775b74eb222422", size = 1308895, upload-time = "2025-04-15T17:39:00.224Z" },
    { url = "https://files.pythonhosted.org/packages/05/5a/b569f4250decee6e8d54498be7bdf29021a4c256e77fe8138c8319ef8eb3/contourpy-1.3.2-cp313-cp313-musllinux_1_2_x86_64.whl", hash = "sha256:8b7fc0cd78ba2f4695fd0a6ad81a19e7e3ab825c31b577f384aa9d7817dc3bef", size = 1379098, upload-time = "2025-04-15T17:43:29.649Z" },
    { url = "https://files.pythonhosted.org/packages/19/ba/b227c3886d120e60e41b28740ac3617b2f2b971b9f601c835661194579f1/contourpy-1.3.2-cp313-cp313-win32.whl", hash = "sha256:15ce6ab60957ca74cff444fe66d9045c1fd3e92c8936894ebd1f3eef2fff075f", size = 178535, upload-time = "2025-04-15T17:44:44.532Z" },
    { url = "https://files.pythonhosted.org/packages/12/6e/2fed56cd47ca739b43e892707ae9a13790a486a3173be063681ca67d2262/contourpy-1.3.2-cp313-cp313-win_amd64.whl", hash = "sha256:e1578f7eafce927b168752ed7e22646dad6cd9bca673c60bff55889fa236ebf9", size = 223096, upload-time = "2025-04-15T17:44:48.194Z" },
    { url = "https://files.pythonhosted.org/packages/54/4c/e76fe2a03014a7c767d79ea35c86a747e9325537a8b7627e0e5b3ba266b4/contourpy-1.3.2-cp313-cp313t-macosx_10_13_x86_64.whl", hash = "sha256:0475b1f6604896bc7c53bb070e355e9321e1bc0d381735421a2d2068ec56531f", size = 285090, upload-time = "2025-04-15T17:43:34.084Z" },
    { url = "https://files.pythonhosted.org/packages/7b/e2/5aba47debd55d668e00baf9651b721e7733975dc9fc27264a62b0dd26eb8/contourpy-1.3.2-cp313-cp313t-macosx_11_0_arm64.whl", hash = "sha256:c85bb486e9be652314bb5b9e2e3b0d1b2e643d5eec4992c0fbe8ac71775da739", size = 268643, upload-time = "2025-04-15T17:43:38.626Z" },
    { url = "https://files.pythonhosted.org/packages/a1/37/cd45f1f051fe6230f751cc5cdd2728bb3a203f5619510ef11e732109593c/contourpy-1.3.2-cp313-cp313t-manylinux_2_17_aarch64.manylinux2014_aarch64.whl", hash = "sha256:745b57db7758f3ffc05a10254edd3182a2a83402a89c00957a8e8a22f5582823", size = 310443, upload-time = "2025-04-15T17:43:44.522Z" },
    { url = "https://files.pythonhosted.org/packages/8b/a2/36ea6140c306c9ff6dd38e3bcec80b3b018474ef4d17eb68ceecd26675f4/contourpy-1.3.2-cp313-cp313t-manylinux_2_17_ppc64le.manylinux2014_ppc64le.whl", hash = "sha256:970e9173dbd7eba9b4e01aab19215a48ee5dd3f43cef736eebde064a171f89a5", size = 349865, upload-time = "2025-04-15T17:43:49.545Z" },
    { url = "https://files.pythonhosted.org/packages/95/b7/2fc76bc539693180488f7b6cc518da7acbbb9e3b931fd9280504128bf956/contourpy-1.3.2-cp313-cp313t-manylinux_2_17_s390x.manylinux2014_s390x.whl", hash = "sha256:c6c4639a9c22230276b7bffb6a850dfc8258a2521305e1faefe804d006b2e532", size = 321162, upload-time = "2025-04-15T17:43:54.203Z" },
    { url = "https://files.pythonhosted.org/packages/f4/10/76d4f778458b0aa83f96e59d65ece72a060bacb20cfbee46cf6cd5ceba41/contourpy-1.3.2-cp313-cp313t-manylinux_2_17_x86_64.manylinux2014_x86_64.whl", hash = "sha256:cc829960f34ba36aad4302e78eabf3ef16a3a100863f0d4eeddf30e8a485a03b", size = 327355, upload-time = "2025-04-15T17:44:01.025Z" },
    { url = "https://files.pythonhosted.org/packages/43/a3/10cf483ea683f9f8ab096c24bad3cce20e0d1dd9a4baa0e2093c1c962d9d/contourpy-1.3.2-cp313-cp313t-musllinux_1_2_aarch64.whl", hash = "sha256:d32530b534e986374fc19eaa77fcb87e8a99e5431499949b828312bdcd20ac52", size = 1307935, upload-time = "2025-04-15T17:44:17.322Z" },
    { url = "https://files.pythonhosted.org/packages/78/73/69dd9a024444489e22d86108e7b913f3528f56cfc312b5c5727a44188471/contourpy-1.3.2-cp313-cp313t-musllinux_1_2_x86_64.whl", hash = "sha256:e298e7e70cf4eb179cc1077be1c725b5fd131ebc81181bf0c03525c8abc297fd", size = 1372168, upload-time = "2025-04-15T17:44:33.43Z" },
    { url = "https://files.pythonhosted.org/packages/0f/1b/96d586ccf1b1a9d2004dd519b25fbf104a11589abfd05484ff12199cca21/contourpy-1.3.2-cp313-cp313t-win32.whl", hash = "sha256:d0e589ae0d55204991450bb5c23f571c64fe43adaa53f93fc902a84c96f52fe1", size = 189550, upload-time = "2025-04-15T17:44:37.092Z" },
    { url = "https://files.pythonhosted.org/packages/b0/e6/6000d0094e8a5e32ad62591c8609e269febb6e4db83a1c75ff8868b42731/contourpy-1.3.2-cp313-cp313t-win_amd64.whl", hash = "sha256:78e9253c3de756b3f6a5174d024c4835acd59eb3f8e2ca13e775dbffe1558f69", size = 238214, upload-time = "2025-04-15T17:44:40.827Z" },
]

[[package]]
name = "cycler"
version = "0.12.1"
source = { registry = "https://pypi.org/simple" }
sdist = { url = "https://files.pythonhosted.org/packages/a9/95/a3dbbb5028f35eafb79008e7522a75244477d2838f38cbb722248dabc2a8/cycler-0.12.1.tar.gz", hash = "sha256:88bb128f02ba341da8ef447245a9e138fae777f6a23943da4540077d3601eb1c", size = 7615, upload-time = "2023-10-07T05:32:18.335Z" }
wheels = [
    { url = "https://files.pythonhosted.org/packages/e7/05/c19819d5e3d95294a6f5947fb9b9629efb316b96de511b418c53d245aae6/cycler-0.12.1-py3-none-any.whl", hash = "sha256:85cef7cff222d8644161529808465972e51340599459b8ac3ccbac5a854e0d30", size = 8321, upload-time = "2023-10-07T05:32:16.783Z" },
]

[[package]]
name = "distlib"
version = "0.3.9"
source = { registry = "https://pypi.org/simple" }
sdist = { url = "https://files.pythonhosted.org/packages/0d/dd/1bec4c5ddb504ca60fc29472f3d27e8d4da1257a854e1d96742f15c1d02d/distlib-0.3.9.tar.gz", hash = "sha256:a60f20dea646b8a33f3e7772f74dc0b2d0772d2837ee1342a00645c81edf9403", size = 613923, upload-time = "2024-10-09T18:35:47.551Z" }
wheels = [
    { url = "https://files.pythonhosted.org/packages/91/a1/cf2472db20f7ce4a6be1253a81cfdf85ad9c7885ffbed7047fb72c24cf87/distlib-0.3.9-py2.py3-none-any.whl", hash = "sha256:47f8c22fd27c27e25a65601af709b38e4f0a45ea4fc2e710f65755fa8caaaf87", size = 468973, upload-time = "2024-10-09T18:35:44.272Z" },
]

[[package]]
name = "dnspython"
version = "2.7.0"
source = { registry = "https://pypi.org/simple" }
sdist = { url = "https://files.pythonhosted.org/packages/b5/4a/263763cb2ba3816dd94b08ad3a33d5fdae34ecb856678773cc40a3605829/dnspython-2.7.0.tar.gz", hash = "sha256:ce9c432eda0dc91cf618a5cedf1a4e142651196bbcd2c80e89ed5a907e5cfaf1", size = 345197, upload-time = "2024-10-05T20:14:59.362Z" }
wheels = [
    { url = "https://files.pythonhosted.org/packages/68/1b/e0a87d256e40e8c888847551b20a017a6b98139178505dc7ffb96f04e954/dnspython-2.7.0-py3-none-any.whl", hash = "sha256:b4c34b7d10b51bcc3a5071e7b8dee77939f1e878477eeecc965e9835f63c6c86", size = 313632, upload-time = "2024-10-05T20:14:57.687Z" },
]

[[package]]
name = "dtspy"
version = "0.1.0"
source = { url = "https://github.com/kbase/dtspy/archive/730828cff3924fc4b2215fe5c1b67bc04aad377f.tar.gz" }
dependencies = [
    { name = "frictionless" },
    { name = "requests" },
]
sdist = { hash = "sha256:fcef10a0921621e504681e2409df9707cee90eb420e63f9ed376a2bdecda5ee3" }

[package.metadata]
requires-dist = [
    { name = "frictionless", specifier = ">=5.17.0,<6" },
    { name = "requests", specifier = ">=2.32.3,<3" },
]

[[package]]
name = "filelock"
version = "3.18.0"
source = { registry = "https://pypi.org/simple" }
sdist = { url = "https://files.pythonhosted.org/packages/0a/10/c23352565a6544bdc5353e0b15fc1c563352101f30e24bf500207a54df9a/filelock-3.18.0.tar.gz", hash = "sha256:adbc88eabb99d2fec8c9c1b229b171f18afa655400173ddc653d5d01501fb9f2", size = 18075, upload-time = "2025-03-14T07:11:40.47Z" }
wheels = [
    { url = "https://files.pythonhosted.org/packages/4d/36/2a115987e2d8c300a974597416d9de88f2444426de9571f4b59b2cca3acc/filelock-3.18.0-py3-none-any.whl", hash = "sha256:c401f4f8377c4464e6db25fff06205fd89bdd83b65eb0488ed1b160f780e21de", size = 16215, upload-time = "2025-03-14T07:11:39.145Z" },
]

[[package]]
name = "fonttools"
version = "4.58.0"
source = { registry = "https://pypi.org/simple" }
sdist = { url = "https://files.pythonhosted.org/packages/9a/cf/4d037663e2a1fe30fddb655d755d76e18624be44ad467c07412c2319ab97/fonttools-4.58.0.tar.gz", hash = "sha256:27423d0606a2c7b336913254bf0b1193ebd471d5f725d665e875c5e88a011a43", size = 3514522, upload-time = "2025-05-10T17:36:35.886Z" }
wheels = [
    { url = "https://files.pythonhosted.org/packages/6a/4e/1c6b35ec7c04d739df4cf5aace4b7ec284d6af2533a65de21972e2f237d9/fonttools-4.58.0-cp312-cp312-macosx_10_13_universal2.whl", hash = "sha256:aa8316798f982c751d71f0025b372151ea36405733b62d0d94d5e7b8dd674fa6", size = 2737502, upload-time = "2025-05-10T17:35:36.436Z" },
    { url = "https://files.pythonhosted.org/packages/fc/72/c6fcafa3c9ed2b69991ae25a1ba7a3fec8bf74928a96e8229c37faa8eda2/fonttools-4.58.0-cp312-cp312-macosx_10_13_x86_64.whl", hash = "sha256:c6db489511e867633b859b11aefe1b7c0d90281c5bdb903413edbb2ba77b97f1", size = 2307214, upload-time = "2025-05-10T17:35:38.939Z" },
    { url = "https://files.pythonhosted.org/packages/52/11/1015cedc9878da6d8d1758049749eef857b693e5828d477287a959c8650f/fonttools-4.58.0-cp312-cp312-manylinux_2_17_aarch64.manylinux2014_aarch64.whl", hash = "sha256:107bdb2dacb1f627db3c4b77fb16d065a10fe88978d02b4fc327b9ecf8a62060", size = 4811136, upload-time = "2025-05-10T17:35:41.491Z" },
    { url = "https://files.pythonhosted.org/packages/32/b9/6a1bc1af6ec17eead5d32e87075e22d0dab001eace0b5a1542d38c6a9483/fonttools-4.58.0-cp312-cp312-manylinux_2_5_x86_64.manylinux1_x86_64.manylinux_2_17_x86_64.manylinux2014_x86_64.whl", hash = "sha256:ba7212068ab20f1128a0475f169068ba8e5b6e35a39ba1980b9f53f6ac9720ac", size = 4876598, upload-time = "2025-05-10T17:35:43.986Z" },
    { url = "https://files.pythonhosted.org/packages/d8/46/b14584c7ea65ad1609fb9632251016cda8a2cd66b15606753b9f888d3677/fonttools-4.58.0-cp312-cp312-musllinux_1_2_aarch64.whl", hash = "sha256:f95ea3b6a3b9962da3c82db73f46d6a6845a6c3f3f968f5293b3ac1864e771c2", size = 4872256, upload-time = "2025-05-10T17:35:46.617Z" },
    { url = "https://files.pythonhosted.org/packages/05/78/b2105a7812ca4ef9bf180cd741c82f4522316c652ce2a56f788e2eb54b62/fonttools-4.58.0-cp312-cp312-musllinux_1_2_x86_64.whl", hash = "sha256:874f1225cc4ccfeac32009887f722d7f8b107ca5e867dcee067597eef9d4c80b", size = 5028710, upload-time = "2025-05-10T17:35:49.227Z" },
    { url = "https://files.pythonhosted.org/packages/8c/a9/a38c85ffd30d1f2c7a5460c8abfd1aa66e00c198df3ff0b08117f5c6fcd9/fonttools-4.58.0-cp312-cp312-win32.whl", hash = "sha256:5f3cde64ec99c43260e2e6c4fa70dfb0a5e2c1c1d27a4f4fe4618c16f6c9ff71", size = 2173593, upload-time = "2025-05-10T17:35:51.226Z" },
    { url = "https://files.pythonhosted.org/packages/66/48/29752962a74b7ed95da976b5a968bba1fe611a4a7e50b9fefa345e6e7025/fonttools-4.58.0-cp312-cp312-win_amd64.whl", hash = "sha256:2aee08e2818de45067109a207cbd1b3072939f77751ef05904d506111df5d824", size = 2223230, upload-time = "2025-05-10T17:35:53.653Z" },
    { url = "https://files.pythonhosted.org/packages/0c/d7/d77cae11c445916d767cace93ba8283b3f360197d95d7470b90a9e984e10/fonttools-4.58.0-cp313-cp313-macosx_10_13_universal2.whl", hash = "sha256:4809790f2371d8a08e59e1ce2b734c954cf09742e75642d7f4c46cfdac488fdd", size = 2728320, upload-time = "2025-05-10T17:35:56.455Z" },
    { url = "https://files.pythonhosted.org/packages/77/48/7d8b3c519ef4b48081d40310262224a38785e39a8610ccb92a229a6f085d/fonttools-4.58.0-cp313-cp313-macosx_10_13_x86_64.whl", hash = "sha256:b00f240280f204ce4546b05ff3515bf8ff47a9cae914c718490025ea2bb9b324", size = 2302570, upload-time = "2025-05-10T17:35:58.794Z" },
    { url = "https://files.pythonhosted.org/packages/2c/48/156b83eb8fb7261056e448bfda1b495b90e761b28ec23cee10e3e19f1967/fonttools-4.58.0-cp313-cp313-manylinux_2_17_aarch64.manylinux2014_aarch64.whl", hash = "sha256:5a62015ad463e1925544e9159dd6eefe33ebfb80938d5ab15d8b1c4b354ff47b", size = 4790066, upload-time = "2025-05-10T17:36:01.174Z" },
    { url = "https://files.pythonhosted.org/packages/60/49/aaecb1b3cea2b9b9c7cea6240d6bc8090feb5489a6fbf93cb68003be979b/fonttools-4.58.0-cp313-cp313-manylinux_2_5_x86_64.manylinux1_x86_64.manylinux_2_17_x86_64.manylinux2014_x86_64.whl", hash = "sha256:2ceef6f6ab58061a811967e3e32e630747fcb823dcc33a9a2c80e2d0d17cb292", size = 4861076, upload-time = "2025-05-10T17:36:03.663Z" },
    { url = "https://files.pythonhosted.org/packages/dc/c8/97cbb41bee81ea9daf6109e0f3f70a274a3c69418e5ac6b0193f5dacf506/fonttools-4.58.0-cp313-cp313-musllinux_1_2_aarch64.whl", hash = "sha256:c7be21ac52370b515cdbdd0f400803fd29432a4fa4ddb4244ac8b322e54f36c0", size = 4858394, upload-time = "2025-05-10T17:36:06.087Z" },
    { url = "https://files.pythonhosted.org/packages/4d/23/c2c231457361f869a7d7374a557208e303b469d48a4a697c0fb249733ea1/fonttools-4.58.0-cp313-cp313-musllinux_1_2_x86_64.whl", hash = "sha256:85836be4c3c4aacf6fcb7a6f263896d0e9ce431da9fa6fe9213d70f221f131c9", size = 5002160, upload-time = "2025-05-10T17:36:08.178Z" },
    { url = "https://files.pythonhosted.org/packages/a9/e0/c2262f941a43b810c5c192db94b5d1ce8eda91bec2757f7e2416398f4072/fonttools-4.58.0-cp313-cp313-win32.whl", hash = "sha256:2b32b7130277bd742cb8c4379a6a303963597d22adea77a940343f3eadbcaa4c", size = 2171919, upload-time = "2025-05-10T17:36:10.644Z" },
    { url = "https://files.pythonhosted.org/packages/8f/ee/e4aa7bb4ce510ad57a808d321df1bbed1eeb6e1dfb20aaee1a5d9c076849/fonttools-4.58.0-cp313-cp313-win_amd64.whl", hash = "sha256:75e68ee2ec9aaa173cf5e33f243da1d51d653d5e25090f2722bc644a78db0f1a", size = 2222972, upload-time = "2025-05-10T17:36:12.495Z" },
    { url = "https://files.pythonhosted.org/packages/9b/1f/4417c26e26a1feab85a27e927f7a73d8aabc84544be8ba108ce4aa90eb1e/fonttools-4.58.0-py3-none-any.whl", hash = "sha256:c96c36880be2268be409df7b08c5b5dacac1827083461a6bc2cb07b8cbcec1d7", size = 1111440, upload-time = "2025-05-10T17:36:33.607Z" },
]

[[package]]
name = "frictionless"
version = "5.18.1"
source = { registry = "https://pypi.org/simple" }
dependencies = [
    { name = "attrs" },
    { name = "chardet" },
    { name = "humanize" },
    { name = "isodate" },
    { name = "jinja2" },
    { name = "jsonschema" },
    { name = "marko" },
    { name = "petl" },
    { name = "pydantic" },
    { name = "python-dateutil" },
    { name = "python-slugify" },
    { name = "pyyaml" },
    { name = "requests" },
    { name = "rfc3986" },
    { name = "simpleeval" },
    { name = "tabulate" },
    { name = "typer" },
    { name = "typing-extensions" },
    { name = "validators" },
]
sdist = { url = "https://files.pythonhosted.org/packages/11/d0/c94675a1c1b8c12fd68489e2b4a924f80a2b122199cd986c58a5136197d2/frictionless-5.18.1.tar.gz", hash = "sha256:daeaf55f896eeb52b43e62600466af9528fe0aeeebd28b1b917e13322f370a8b", size = 74372478, upload-time = "2025-03-25T21:32:50.081Z" }
wheels = [
    { url = "https://files.pythonhosted.org/packages/a9/7a/dac76d31584bb4f874ae860490c9465f5b59bd8c110f68fbbb07aba48845/frictionless-5.18.1-py3-none-any.whl", hash = "sha256:3f4c87469a89bdb88e9cc318088553a26f3d14839098f95c183ea01fc89628dd", size = 531615, upload-time = "2025-03-25T21:32:45.534Z" },
]

[[package]]
name = "humanize"
version = "4.12.3"
source = { registry = "https://pypi.org/simple" }
sdist = { url = "https://files.pythonhosted.org/packages/22/d1/bbc4d251187a43f69844f7fd8941426549bbe4723e8ff0a7441796b0789f/humanize-4.12.3.tar.gz", hash = "sha256:8430be3a615106fdfceb0b2c1b41c4c98c6b0fc5cc59663a5539b111dd325fb0", size = 80514, upload-time = "2025-04-30T11:51:07.98Z" }
wheels = [
    { url = "https://files.pythonhosted.org/packages/a0/1e/62a2ec3104394a2975a2629eec89276ede9dbe717092f6966fcf963e1bf0/humanize-4.12.3-py3-none-any.whl", hash = "sha256:2cbf6370af06568fa6d2da77c86edb7886f3160ecd19ee1ffef07979efc597f6", size = 128487, upload-time = "2025-04-30T11:51:06.468Z" },
]

[[package]]
name = "identify"
version = "2.6.10"
source = { registry = "https://pypi.org/simple" }
sdist = { url = "https://files.pythonhosted.org/packages/0c/83/b6ea0334e2e7327084a46aaaf71f2146fc061a192d6518c0d020120cd0aa/identify-2.6.10.tar.gz", hash = "sha256:45e92fd704f3da71cc3880036633f48b4b7265fd4de2b57627cb157216eb7eb8", size = 99201, upload-time = "2025-04-19T15:10:38.32Z" }
wheels = [
    { url = "https://files.pythonhosted.org/packages/2b/d3/85feeba1d097b81a44bcffa6a0beab7b4dfffe78e82fc54978d3ac380736/identify-2.6.10-py2.py3-none-any.whl", hash = "sha256:5f34248f54136beed1a7ba6a6b5c4b6cf21ff495aac7c359e1ef831ae3b8ab25", size = 99101, upload-time = "2025-04-19T15:10:36.701Z" },
]

[[package]]
name = "idna"
version = "3.10"
source = { registry = "https://pypi.org/simple" }
sdist = { url = "https://files.pythonhosted.org/packages/f1/70/7703c29685631f5a7590aa73f1f1d3fa9a380e654b86af429e0934a32f7d/idna-3.10.tar.gz", hash = "sha256:12f65c9b470abda6dc35cf8e63cc574b1c52b11df2c86030af0ac09b01b13ea9", size = 190490, upload-time = "2024-09-15T18:07:39.745Z" }
wheels = [
    { url = "https://files.pythonhosted.org/packages/76/c6/c88e154df9c4e1a2a66ccf0005a88dfb2650c1dffb6f5ce603dfbd452ce3/idna-3.10-py3-none-any.whl", hash = "sha256:946d195a0d259cbba61165e88e65941f16e9b36ea6ddb97f00452bae8b1287d3", size = 70442, upload-time = "2024-09-15T18:07:37.964Z" },
]

[[package]]
name = "iniconfig"
version = "2.1.0"
source = { registry = "https://pypi.org/simple" }
sdist = { url = "https://files.pythonhosted.org/packages/f2/97/ebf4da567aa6827c909642694d71c9fcf53e5b504f2d96afea02718862f3/iniconfig-2.1.0.tar.gz", hash = "sha256:3abbd2e30b36733fee78f9c7f7308f2d0050e88f0087fd25c2645f63c773e1c7", size = 4793, upload-time = "2025-03-19T20:09:59.721Z" }
wheels = [
    { url = "https://files.pythonhosted.org/packages/2c/e1/e6716421ea10d38022b952c159d5161ca1193197fb744506875fbb87ea7b/iniconfig-2.1.0-py3-none-any.whl", hash = "sha256:9deba5723312380e77435581c6bf4935c94cbfab9b1ed33ef8d238ea168eb760", size = 6050, upload-time = "2025-03-19T20:10:01.071Z" },
]

[[package]]
name = "isodate"
version = "0.7.2"
source = { registry = "https://pypi.org/simple" }
sdist = { url = "https://files.pythonhosted.org/packages/54/4d/e940025e2ce31a8ce1202635910747e5a87cc3a6a6bb2d00973375014749/isodate-0.7.2.tar.gz", hash = "sha256:4cd1aa0f43ca76f4a6c6c0292a85f40b35ec2e43e315b59f06e6d32171a953e6", size = 29705, upload-time = "2024-10-08T23:04:11.5Z" }
wheels = [
    { url = "https://files.pythonhosted.org/packages/15/aa/0aca39a37d3c7eb941ba736ede56d689e7be91cab5d9ca846bde3999eba6/isodate-0.7.2-py3-none-any.whl", hash = "sha256:28009937d8031054830160fce6d409ed342816b543597cece116d966c6d99e15", size = 22320, upload-time = "2024-10-08T23:04:09.501Z" },
]

[[package]]
name = "jinja2"
version = "3.1.6"
source = { registry = "https://pypi.org/simple" }
dependencies = [
    { name = "markupsafe" },
]
sdist = { url = "https://files.pythonhosted.org/packages/df/bf/f7da0350254c0ed7c72f3e33cef02e048281fec7ecec5f032d4aac52226b/jinja2-3.1.6.tar.gz", hash = "sha256:0137fb05990d35f1275a587e9aee6d56da821fc83491a0fb838183be43f66d6d", size = 245115, upload-time = "2025-03-05T20:05:02.478Z" }
wheels = [
    { url = "https://files.pythonhosted.org/packages/62/a1/3d680cbfd5f4b8f15abc1d571870c5fc3e594bb582bc3b64ea099db13e56/jinja2-3.1.6-py3-none-any.whl", hash = "sha256:85ece4451f492d0c13c5dd7c13a64681a86afae63a5f347908daf103ce6d2f67", size = 134899, upload-time = "2025-03-05T20:05:00.369Z" },
]

[[package]]
name = "jsonschema"
version = "4.23.0"
source = { registry = "https://pypi.org/simple" }
dependencies = [
    { name = "attrs" },
    { name = "jsonschema-specifications" },
    { name = "referencing" },
    { name = "rpds-py" },
]
sdist = { url = "https://files.pythonhosted.org/packages/38/2e/03362ee4034a4c917f697890ccd4aec0800ccf9ded7f511971c75451deec/jsonschema-4.23.0.tar.gz", hash = "sha256:d71497fef26351a33265337fa77ffeb82423f3ea21283cd9467bb03999266bc4", size = 325778, upload-time = "2024-07-08T18:40:05.546Z" }
wheels = [
    { url = "https://files.pythonhosted.org/packages/69/4a/4f9dbeb84e8850557c02365a0eee0649abe5eb1d84af92a25731c6c0f922/jsonschema-4.23.0-py3-none-any.whl", hash = "sha256:fbadb6f8b144a8f8cf9f0b89ba94501d143e50411a1278633f56a7acf7fd5566", size = 88462, upload-time = "2024-07-08T18:40:00.165Z" },
]

[[package]]
name = "jsonschema-specifications"
version = "2025.4.1"
source = { registry = "https://pypi.org/simple" }
dependencies = [
    { name = "referencing" },
]
sdist = { url = "https://files.pythonhosted.org/packages/bf/ce/46fbd9c8119cfc3581ee5643ea49464d168028cfb5caff5fc0596d0cf914/jsonschema_specifications-2025.4.1.tar.gz", hash = "sha256:630159c9f4dbea161a6a2205c3011cc4f18ff381b189fff48bb39b9bf26ae608", size = 15513, upload-time = "2025-04-23T12:34:07.418Z" }
wheels = [
    { url = "https://files.pythonhosted.org/packages/01/0e/b27cdbaccf30b890c40ed1da9fd4a3593a5cf94dae54fb34f8a4b74fcd3f/jsonschema_specifications-2025.4.1-py3-none-any.whl", hash = "sha256:4653bffbd6584f7de83a67e0d620ef16900b390ddc7939d56684d6c81e33f1af", size = 18437, upload-time = "2025-04-23T12:34:05.422Z" },
]

[[package]]
name = "kiwisolver"
version = "1.4.8"
source = { registry = "https://pypi.org/simple" }
sdist = { url = "https://files.pythonhosted.org/packages/82/59/7c91426a8ac292e1cdd53a63b6d9439abd573c875c3f92c146767dd33faf/kiwisolver-1.4.8.tar.gz", hash = "sha256:23d5f023bdc8c7e54eb65f03ca5d5bb25b601eac4d7f1a042888a1f45237987e", size = 97538, upload-time = "2024-12-24T18:30:51.519Z" }
wheels = [
    { url = "https://files.pythonhosted.org/packages/fc/aa/cea685c4ab647f349c3bc92d2daf7ae34c8e8cf405a6dcd3a497f58a2ac3/kiwisolver-1.4.8-cp312-cp312-macosx_10_13_universal2.whl", hash = "sha256:d6af5e8815fd02997cb6ad9bbed0ee1e60014438ee1a5c2444c96f87b8843502", size = 124152, upload-time = "2024-12-24T18:29:16.85Z" },
    { url = "https://files.pythonhosted.org/packages/c5/0b/8db6d2e2452d60d5ebc4ce4b204feeb16176a851fd42462f66ade6808084/kiwisolver-1.4.8-cp312-cp312-macosx_10_13_x86_64.whl", hash = "sha256:bade438f86e21d91e0cf5dd7c0ed00cda0f77c8c1616bd83f9fc157fa6760d31", size = 66555, upload-time = "2024-12-24T18:29:19.146Z" },
    { url = "https://files.pythonhosted.org/packages/60/26/d6a0db6785dd35d3ba5bf2b2df0aedc5af089962c6eb2cbf67a15b81369e/kiwisolver-1.4.8-cp312-cp312-macosx_11_0_arm64.whl", hash = "sha256:b83dc6769ddbc57613280118fb4ce3cd08899cc3369f7d0e0fab518a7cf37fdb", size = 65067, upload-time = "2024-12-24T18:29:20.096Z" },
    { url = "https://files.pythonhosted.org/packages/c9/ed/1d97f7e3561e09757a196231edccc1bcf59d55ddccefa2afc9c615abd8e0/kiwisolver-1.4.8-cp312-cp312-manylinux_2_12_i686.manylinux2010_i686.manylinux_2_17_i686.manylinux2014_i686.whl", hash = "sha256:111793b232842991be367ed828076b03d96202c19221b5ebab421ce8bcad016f", size = 1378443, upload-time = "2024-12-24T18:29:22.843Z" },
    { url = "https://files.pythonhosted.org/packages/29/61/39d30b99954e6b46f760e6289c12fede2ab96a254c443639052d1b573fbc/kiwisolver-1.4.8-cp312-cp312-manylinux_2_17_aarch64.manylinux2014_aarch64.whl", hash = "sha256:257af1622860e51b1a9d0ce387bf5c2c4f36a90594cb9514f55b074bcc787cfc", size = 1472728, upload-time = "2024-12-24T18:29:24.463Z" },
    { url = "https://files.pythonhosted.org/packages/0c/3e/804163b932f7603ef256e4a715e5843a9600802bb23a68b4e08c8c0ff61d/kiwisolver-1.4.8-cp312-cp312-manylinux_2_17_ppc64le.manylinux2014_ppc64le.whl", hash = "sha256:69b5637c3f316cab1ec1c9a12b8c5f4750a4c4b71af9157645bf32830e39c03a", size = 1478388, upload-time = "2024-12-24T18:29:25.776Z" },
    { url = "https://files.pythonhosted.org/packages/8a/9e/60eaa75169a154700be74f875a4d9961b11ba048bef315fbe89cb6999056/kiwisolver-1.4.8-cp312-cp312-manylinux_2_17_s390x.manylinux2014_s390x.whl", hash = "sha256:782bb86f245ec18009890e7cb8d13a5ef54dcf2ebe18ed65f795e635a96a1c6a", size = 1413849, upload-time = "2024-12-24T18:29:27.202Z" },
    { url = "https://files.pythonhosted.org/packages/bc/b3/9458adb9472e61a998c8c4d95cfdfec91c73c53a375b30b1428310f923e4/kiwisolver-1.4.8-cp312-cp312-manylinux_2_17_x86_64.manylinux2014_x86_64.whl", hash = "sha256:cc978a80a0db3a66d25767b03688f1147a69e6237175c0f4ffffaaedf744055a", size = 1475533, upload-time = "2024-12-24T18:29:28.638Z" },
    { url = "https://files.pythonhosted.org/packages/e4/7a/0a42d9571e35798de80aef4bb43a9b672aa7f8e58643d7bd1950398ffb0a/kiwisolver-1.4.8-cp312-cp312-musllinux_1_2_aarch64.whl", hash = "sha256:36dbbfd34838500a31f52c9786990d00150860e46cd5041386f217101350f0d3", size = 2268898, upload-time = "2024-12-24T18:29:30.368Z" },
    { url = "https://files.pythonhosted.org/packages/d9/07/1255dc8d80271400126ed8db35a1795b1a2c098ac3a72645075d06fe5c5d/kiwisolver-1.4.8-cp312-cp312-musllinux_1_2_i686.whl", hash = "sha256:eaa973f1e05131de5ff3569bbba7f5fd07ea0595d3870ed4a526d486fe57fa1b", size = 2425605, upload-time = "2024-12-24T18:29:33.151Z" },
    { url = "https://files.pythonhosted.org/packages/84/df/5a3b4cf13780ef6f6942df67b138b03b7e79e9f1f08f57c49957d5867f6e/kiwisolver-1.4.8-cp312-cp312-musllinux_1_2_ppc64le.whl", hash = "sha256:a66f60f8d0c87ab7f59b6fb80e642ebb29fec354a4dfad687ca4092ae69d04f4", size = 2375801, upload-time = "2024-12-24T18:29:34.584Z" },
    { url = "https://files.pythonhosted.org/packages/8f/10/2348d068e8b0f635c8c86892788dac7a6b5c0cb12356620ab575775aad89/kiwisolver-1.4.8-cp312-cp312-musllinux_1_2_s390x.whl", hash = "sha256:858416b7fb777a53f0c59ca08190ce24e9abbd3cffa18886a5781b8e3e26f65d", size = 2520077, upload-time = "2024-12-24T18:29:36.138Z" },
    { url = "https://files.pythonhosted.org/packages/32/d8/014b89fee5d4dce157d814303b0fce4d31385a2af4c41fed194b173b81ac/kiwisolver-1.4.8-cp312-cp312-musllinux_1_2_x86_64.whl", hash = "sha256:085940635c62697391baafaaeabdf3dd7a6c3643577dde337f4d66eba021b2b8", size = 2338410, upload-time = "2024-12-24T18:29:39.991Z" },
    { url = "https://files.pythonhosted.org/packages/bd/72/dfff0cc97f2a0776e1c9eb5bef1ddfd45f46246c6533b0191887a427bca5/kiwisolver-1.4.8-cp312-cp312-win_amd64.whl", hash = "sha256:01c3d31902c7db5fb6182832713d3b4122ad9317c2c5877d0539227d96bb2e50", size = 71853, upload-time = "2024-12-24T18:29:42.006Z" },
    { url = "https://files.pythonhosted.org/packages/dc/85/220d13d914485c0948a00f0b9eb419efaf6da81b7d72e88ce2391f7aed8d/kiwisolver-1.4.8-cp312-cp312-win_arm64.whl", hash = "sha256:a3c44cb68861de93f0c4a8175fbaa691f0aa22550c331fefef02b618a9dcb476", size = 65424, upload-time = "2024-12-24T18:29:44.38Z" },
    { url = "https://files.pythonhosted.org/packages/79/b3/e62464a652f4f8cd9006e13d07abad844a47df1e6537f73ddfbf1bc997ec/kiwisolver-1.4.8-cp313-cp313-macosx_10_13_universal2.whl", hash = "sha256:1c8ceb754339793c24aee1c9fb2485b5b1f5bb1c2c214ff13368431e51fc9a09", size = 124156, upload-time = "2024-12-24T18:29:45.368Z" },
    { url = "https://files.pythonhosted.org/packages/8d/2d/f13d06998b546a2ad4f48607a146e045bbe48030774de29f90bdc573df15/kiwisolver-1.4.8-cp313-cp313-macosx_10_13_x86_64.whl", hash = "sha256:54a62808ac74b5e55a04a408cda6156f986cefbcf0ada13572696b507cc92fa1", size = 66555, upload-time = "2024-12-24T18:29:46.37Z" },
    { url = "https://files.pythonhosted.org/packages/59/e3/b8bd14b0a54998a9fd1e8da591c60998dc003618cb19a3f94cb233ec1511/kiwisolver-1.4.8-cp313-cp313-macosx_11_0_arm64.whl", hash = "sha256:68269e60ee4929893aad82666821aaacbd455284124817af45c11e50a4b42e3c", size = 65071, upload-time = "2024-12-24T18:29:47.333Z" },
    { url = "https://files.pythonhosted.org/packages/f0/1c/6c86f6d85ffe4d0ce04228d976f00674f1df5dc893bf2dd4f1928748f187/kiwisolver-1.4.8-cp313-cp313-manylinux_2_12_i686.manylinux2010_i686.manylinux_2_17_i686.manylinux2014_i686.whl", hash = "sha256:34d142fba9c464bc3bbfeff15c96eab0e7310343d6aefb62a79d51421fcc5f1b", size = 1378053, upload-time = "2024-12-24T18:29:49.636Z" },
    { url = "https://files.pythonhosted.org/packages/4e/b9/1c6e9f6dcb103ac5cf87cb695845f5fa71379021500153566d8a8a9fc291/kiwisolver-1.4.8-cp313-cp313-manylinux_2_17_aarch64.manylinux2014_aarch64.whl", hash = "sha256:3ddc373e0eef45b59197de815b1b28ef89ae3955e7722cc9710fb91cd77b7f47", size = 1472278, upload-time = "2024-12-24T18:29:51.164Z" },
    { url = "https://files.pythonhosted.org/packages/ee/81/aca1eb176de671f8bda479b11acdc42c132b61a2ac861c883907dde6debb/kiwisolver-1.4.8-cp313-cp313-manylinux_2_17_ppc64le.manylinux2014_ppc64le.whl", hash = "sha256:77e6f57a20b9bd4e1e2cedda4d0b986ebd0216236f0106e55c28aea3d3d69b16", size = 1478139, upload-time = "2024-12-24T18:29:52.594Z" },
    { url = "https://files.pythonhosted.org/packages/49/f4/e081522473671c97b2687d380e9e4c26f748a86363ce5af48b4a28e48d06/kiwisolver-1.4.8-cp313-cp313-manylinux_2_17_s390x.manylinux2014_s390x.whl", hash = "sha256:08e77738ed7538f036cd1170cbed942ef749137b1311fa2bbe2a7fda2f6bf3cc", size = 1413517, upload-time = "2024-12-24T18:29:53.941Z" },
    { url = "https://files.pythonhosted.org/packages/8f/e9/6a7d025d8da8c4931522922cd706105aa32b3291d1add8c5427cdcd66e63/kiwisolver-1.4.8-cp313-cp313-manylinux_2_17_x86_64.manylinux2014_x86_64.whl", hash = "sha256:a5ce1e481a74b44dd5e92ff03ea0cb371ae7a0268318e202be06c8f04f4f1246", size = 1474952, upload-time = "2024-12-24T18:29:56.523Z" },
    { url = "https://files.pythonhosted.org/packages/82/13/13fa685ae167bee5d94b415991c4fc7bb0a1b6ebea6e753a87044b209678/kiwisolver-1.4.8-cp313-cp313-musllinux_1_2_aarch64.whl", hash = "sha256:fc2ace710ba7c1dfd1a3b42530b62b9ceed115f19a1656adefce7b1782a37794", size = 2269132, upload-time = "2024-12-24T18:29:57.989Z" },
    { url = "https://files.pythonhosted.org/packages/ef/92/bb7c9395489b99a6cb41d502d3686bac692586db2045adc19e45ee64ed23/kiwisolver-1.4.8-cp313-cp313-musllinux_1_2_i686.whl", hash = "sha256:3452046c37c7692bd52b0e752b87954ef86ee2224e624ef7ce6cb21e8c41cc1b", size = 2425997, upload-time = "2024-12-24T18:29:59.393Z" },
    { url = "https://files.pythonhosted.org/packages/ed/12/87f0e9271e2b63d35d0d8524954145837dd1a6c15b62a2d8c1ebe0f182b4/kiwisolver-1.4.8-cp313-cp313-musllinux_1_2_ppc64le.whl", hash = "sha256:7e9a60b50fe8b2ec6f448fe8d81b07e40141bfced7f896309df271a0b92f80f3", size = 2376060, upload-time = "2024-12-24T18:30:01.338Z" },
    { url = "https://files.pythonhosted.org/packages/02/6e/c8af39288edbce8bf0fa35dee427b082758a4b71e9c91ef18fa667782138/kiwisolver-1.4.8-cp313-cp313-musllinux_1_2_s390x.whl", hash = "sha256:918139571133f366e8362fa4a297aeba86c7816b7ecf0bc79168080e2bd79957", size = 2520471, upload-time = "2024-12-24T18:30:04.574Z" },
    { url = "https://files.pythonhosted.org/packages/13/78/df381bc7b26e535c91469f77f16adcd073beb3e2dd25042efd064af82323/kiwisolver-1.4.8-cp313-cp313-musllinux_1_2_x86_64.whl", hash = "sha256:e063ef9f89885a1d68dd8b2e18f5ead48653176d10a0e324e3b0030e3a69adeb", size = 2338793, upload-time = "2024-12-24T18:30:06.25Z" },
    { url = "https://files.pythonhosted.org/packages/d0/dc/c1abe38c37c071d0fc71c9a474fd0b9ede05d42f5a458d584619cfd2371a/kiwisolver-1.4.8-cp313-cp313-win_amd64.whl", hash = "sha256:a17b7c4f5b2c51bb68ed379defd608a03954a1845dfed7cc0117f1cc8a9b7fd2", size = 71855, upload-time = "2024-12-24T18:30:07.535Z" },
    { url = "https://files.pythonhosted.org/packages/a0/b6/21529d595b126ac298fdd90b705d87d4c5693de60023e0efcb4f387ed99e/kiwisolver-1.4.8-cp313-cp313-win_arm64.whl", hash = "sha256:3cd3bc628b25f74aedc6d374d5babf0166a92ff1317f46267f12d2ed54bc1d30", size = 65430, upload-time = "2024-12-24T18:30:08.504Z" },
    { url = "https://files.pythonhosted.org/packages/34/bd/b89380b7298e3af9b39f49334e3e2a4af0e04819789f04b43d560516c0c8/kiwisolver-1.4.8-cp313-cp313t-macosx_10_13_universal2.whl", hash = "sha256:370fd2df41660ed4e26b8c9d6bbcad668fbe2560462cba151a721d49e5b6628c", size = 126294, upload-time = "2024-12-24T18:30:09.508Z" },
    { url = "https://files.pythonhosted.org/packages/83/41/5857dc72e5e4148eaac5aa76e0703e594e4465f8ab7ec0fc60e3a9bb8fea/kiwisolver-1.4.8-cp313-cp313t-macosx_10_13_x86_64.whl", hash = "sha256:84a2f830d42707de1d191b9490ac186bf7997a9495d4e9072210a1296345f7dc", size = 67736, upload-time = "2024-12-24T18:30:11.039Z" },
    { url = "https://files.pythonhosted.org/packages/e1/d1/be059b8db56ac270489fb0b3297fd1e53d195ba76e9bbb30e5401fa6b759/kiwisolver-1.4.8-cp313-cp313t-macosx_11_0_arm64.whl", hash = "sha256:7a3ad337add5148cf51ce0b55642dc551c0b9d6248458a757f98796ca7348712", size = 66194, upload-time = "2024-12-24T18:30:14.886Z" },
    { url = "https://files.pythonhosted.org/packages/e1/83/4b73975f149819eb7dcf9299ed467eba068ecb16439a98990dcb12e63fdd/kiwisolver-1.4.8-cp313-cp313t-manylinux_2_12_i686.manylinux2010_i686.manylinux_2_17_i686.manylinux2014_i686.whl", hash = "sha256:7506488470f41169b86d8c9aeff587293f530a23a23a49d6bc64dab66bedc71e", size = 1465942, upload-time = "2024-12-24T18:30:18.927Z" },
    { url = "https://files.pythonhosted.org/packages/c7/2c/30a5cdde5102958e602c07466bce058b9d7cb48734aa7a4327261ac8e002/kiwisolver-1.4.8-cp313-cp313t-manylinux_2_17_aarch64.manylinux2014_aarch64.whl", hash = "sha256:2f0121b07b356a22fb0414cec4666bbe36fd6d0d759db3d37228f496ed67c880", size = 1595341, upload-time = "2024-12-24T18:30:22.102Z" },
    { url = "https://files.pythonhosted.org/packages/ff/9b/1e71db1c000385aa069704f5990574b8244cce854ecd83119c19e83c9586/kiwisolver-1.4.8-cp313-cp313t-manylinux_2_17_ppc64le.manylinux2014_ppc64le.whl", hash = "sha256:d6d6bd87df62c27d4185de7c511c6248040afae67028a8a22012b010bc7ad062", size = 1598455, upload-time = "2024-12-24T18:30:24.947Z" },
    { url = "https://files.pythonhosted.org/packages/85/92/c8fec52ddf06231b31cbb779af77e99b8253cd96bd135250b9498144c78b/kiwisolver-1.4.8-cp313-cp313t-manylinux_2_17_s390x.manylinux2014_s390x.whl", hash = "sha256:291331973c64bb9cce50bbe871fb2e675c4331dab4f31abe89f175ad7679a4d7", size = 1522138, upload-time = "2024-12-24T18:30:26.286Z" },
    { url = "https://files.pythonhosted.org/packages/0b/51/9eb7e2cd07a15d8bdd976f6190c0164f92ce1904e5c0c79198c4972926b7/kiwisolver-1.4.8-cp313-cp313t-manylinux_2_17_x86_64.manylinux2014_x86_64.whl", hash = "sha256:893f5525bb92d3d735878ec00f781b2de998333659507d29ea4466208df37bed", size = 1582857, upload-time = "2024-12-24T18:30:28.86Z" },
    { url = "https://files.pythonhosted.org/packages/0f/95/c5a00387a5405e68ba32cc64af65ce881a39b98d73cc394b24143bebc5b8/kiwisolver-1.4.8-cp313-cp313t-musllinux_1_2_aarch64.whl", hash = "sha256:b47a465040146981dc9db8647981b8cb96366fbc8d452b031e4f8fdffec3f26d", size = 2293129, upload-time = "2024-12-24T18:30:30.34Z" },
    { url = "https://files.pythonhosted.org/packages/44/83/eeb7af7d706b8347548313fa3a3a15931f404533cc54fe01f39e830dd231/kiwisolver-1.4.8-cp313-cp313t-musllinux_1_2_i686.whl", hash = "sha256:99cea8b9dd34ff80c521aef46a1dddb0dcc0283cf18bde6d756f1e6f31772165", size = 2421538, upload-time = "2024-12-24T18:30:33.334Z" },
    { url = "https://files.pythonhosted.org/packages/05/f9/27e94c1b3eb29e6933b6986ffc5fa1177d2cd1f0c8efc5f02c91c9ac61de/kiwisolver-1.4.8-cp313-cp313t-musllinux_1_2_ppc64le.whl", hash = "sha256:151dffc4865e5fe6dafce5480fab84f950d14566c480c08a53c663a0020504b6", size = 2390661, upload-time = "2024-12-24T18:30:34.939Z" },
    { url = "https://files.pythonhosted.org/packages/d9/d4/3c9735faa36ac591a4afcc2980d2691000506050b7a7e80bcfe44048daa7/kiwisolver-1.4.8-cp313-cp313t-musllinux_1_2_s390x.whl", hash = "sha256:577facaa411c10421314598b50413aa1ebcf5126f704f1e5d72d7e4e9f020d90", size = 2546710, upload-time = "2024-12-24T18:30:37.281Z" },
    { url = "https://files.pythonhosted.org/packages/4c/fa/be89a49c640930180657482a74970cdcf6f7072c8d2471e1babe17a222dc/kiwisolver-1.4.8-cp313-cp313t-musllinux_1_2_x86_64.whl", hash = "sha256:be4816dc51c8a471749d664161b434912eee82f2ea66bd7628bd14583a833e85", size = 2349213, upload-time = "2024-12-24T18:30:40.019Z" },
]

[[package]]
name = "markdown-it-py"
version = "3.0.0"
source = { registry = "https://pypi.org/simple" }
dependencies = [
    { name = "mdurl" },
]
sdist = { url = "https://files.pythonhosted.org/packages/38/71/3b932df36c1a044d397a1f92d1cf91ee0a503d91e470cbd670aa66b07ed0/markdown-it-py-3.0.0.tar.gz", hash = "sha256:e3f60a94fa066dc52ec76661e37c851cb232d92f9886b15cb560aaada2df8feb", size = 74596, upload-time = "2023-06-03T06:41:14.443Z" }
wheels = [
    { url = "https://files.pythonhosted.org/packages/42/d7/1ec15b46af6af88f19b8e5ffea08fa375d433c998b8a7639e76935c14f1f/markdown_it_py-3.0.0-py3-none-any.whl", hash = "sha256:355216845c60bd96232cd8d8c40e8f9765cc86f46880e43a8fd22dc1a1a8cab1", size = 87528, upload-time = "2023-06-03T06:41:11.019Z" },
]

[[package]]
name = "marko"
version = "2.1.3"
source = { registry = "https://pypi.org/simple" }
sdist = { url = "https://files.pythonhosted.org/packages/f2/e7/b50627a7321668d0c30b193aa494fb59526548ff3e61d376a93ffbb692f0/marko-2.1.3.tar.gz", hash = "sha256:31aacb14867328f054cc39f884212907822a43d6a30cd75b0767e001a5e2f9fc", size = 142700, upload-time = "2025-04-04T23:49:48.681Z" }
wheels = [
    { url = "https://files.pythonhosted.org/packages/fc/43/c82e8f528887cec56f5afa9152c921b01f98deeffaf9e1bcc3e54e90c291/marko-2.1.3-py3-none-any.whl", hash = "sha256:b4125d44b94606d6f13ddc77fef8cc4c87f70d54bc7d52d6547958b9f998a9d5", size = 42187, upload-time = "2025-04-04T23:49:47.341Z" },
]

[[package]]
name = "markupsafe"
version = "3.0.2"
source = { registry = "https://pypi.org/simple" }
sdist = { url = "https://files.pythonhosted.org/packages/b2/97/5d42485e71dfc078108a86d6de8fa46db44a1a9295e89c5d6d4a06e23a62/markupsafe-3.0.2.tar.gz", hash = "sha256:ee55d3edf80167e48ea11a923c7386f4669df67d7994554387f84e7d8b0a2bf0", size = 20537, upload-time = "2024-10-18T15:21:54.129Z" }
wheels = [
    { url = "https://files.pythonhosted.org/packages/22/09/d1f21434c97fc42f09d290cbb6350d44eb12f09cc62c9476effdb33a18aa/MarkupSafe-3.0.2-cp312-cp312-macosx_10_13_universal2.whl", hash = "sha256:9778bd8ab0a994ebf6f84c2b949e65736d5575320a17ae8984a77fab08db94cf", size = 14274, upload-time = "2024-10-18T15:21:13.777Z" },
    { url = "https://files.pythonhosted.org/packages/6b/b0/18f76bba336fa5aecf79d45dcd6c806c280ec44538b3c13671d49099fdd0/MarkupSafe-3.0.2-cp312-cp312-macosx_11_0_arm64.whl", hash = "sha256:846ade7b71e3536c4e56b386c2a47adf5741d2d8b94ec9dc3e92e5e1ee1e2225", size = 12348, upload-time = "2024-10-18T15:21:14.822Z" },
    { url = "https://files.pythonhosted.org/packages/e0/25/dd5c0f6ac1311e9b40f4af06c78efde0f3b5cbf02502f8ef9501294c425b/MarkupSafe-3.0.2-cp312-cp312-manylinux_2_17_aarch64.manylinux2014_aarch64.whl", hash = "sha256:1c99d261bd2d5f6b59325c92c73df481e05e57f19837bdca8413b9eac4bd8028", size = 24149, upload-time = "2024-10-18T15:21:15.642Z" },
    { url = "https://files.pythonhosted.org/packages/f3/f0/89e7aadfb3749d0f52234a0c8c7867877876e0a20b60e2188e9850794c17/MarkupSafe-3.0.2-cp312-cp312-manylinux_2_17_x86_64.manylinux2014_x86_64.whl", hash = "sha256:e17c96c14e19278594aa4841ec148115f9c7615a47382ecb6b82bd8fea3ab0c8", size = 23118, upload-time = "2024-10-18T15:21:17.133Z" },
    { url = "https://files.pythonhosted.org/packages/d5/da/f2eeb64c723f5e3777bc081da884b414671982008c47dcc1873d81f625b6/MarkupSafe-3.0.2-cp312-cp312-manylinux_2_5_i686.manylinux1_i686.manylinux_2_17_i686.manylinux2014_i686.whl", hash = "sha256:88416bd1e65dcea10bc7569faacb2c20ce071dd1f87539ca2ab364bf6231393c", size = 22993, upload-time = "2024-10-18T15:21:18.064Z" },
    { url = "https://files.pythonhosted.org/packages/da/0e/1f32af846df486dce7c227fe0f2398dc7e2e51d4a370508281f3c1c5cddc/MarkupSafe-3.0.2-cp312-cp312-musllinux_1_2_aarch64.whl", hash = "sha256:2181e67807fc2fa785d0592dc2d6206c019b9502410671cc905d132a92866557", size = 24178, upload-time = "2024-10-18T15:21:18.859Z" },
    { url = "https://files.pythonhosted.org/packages/c4/f6/bb3ca0532de8086cbff5f06d137064c8410d10779c4c127e0e47d17c0b71/MarkupSafe-3.0.2-cp312-cp312-musllinux_1_2_i686.whl", hash = "sha256:52305740fe773d09cffb16f8ed0427942901f00adedac82ec8b67752f58a1b22", size = 23319, upload-time = "2024-10-18T15:21:19.671Z" },
    { url = "https://files.pythonhosted.org/packages/a2/82/8be4c96ffee03c5b4a034e60a31294daf481e12c7c43ab8e34a1453ee48b/MarkupSafe-3.0.2-cp312-cp312-musllinux_1_2_x86_64.whl", hash = "sha256:ad10d3ded218f1039f11a75f8091880239651b52e9bb592ca27de44eed242a48", size = 23352, upload-time = "2024-10-18T15:21:20.971Z" },
    { url = "https://files.pythonhosted.org/packages/51/ae/97827349d3fcffee7e184bdf7f41cd6b88d9919c80f0263ba7acd1bbcb18/MarkupSafe-3.0.2-cp312-cp312-win32.whl", hash = "sha256:0f4ca02bea9a23221c0182836703cbf8930c5e9454bacce27e767509fa286a30", size = 15097, upload-time = "2024-10-18T15:21:22.646Z" },
    { url = "https://files.pythonhosted.org/packages/c1/80/a61f99dc3a936413c3ee4e1eecac96c0da5ed07ad56fd975f1a9da5bc630/MarkupSafe-3.0.2-cp312-cp312-win_amd64.whl", hash = "sha256:8e06879fc22a25ca47312fbe7c8264eb0b662f6db27cb2d3bbbc74b1df4b9b87", size = 15601, upload-time = "2024-10-18T15:21:23.499Z" },
    { url = "https://files.pythonhosted.org/packages/83/0e/67eb10a7ecc77a0c2bbe2b0235765b98d164d81600746914bebada795e97/MarkupSafe-3.0.2-cp313-cp313-macosx_10_13_universal2.whl", hash = "sha256:ba9527cdd4c926ed0760bc301f6728ef34d841f405abf9d4f959c478421e4efd", size = 14274, upload-time = "2024-10-18T15:21:24.577Z" },
    { url = "https://files.pythonhosted.org/packages/2b/6d/9409f3684d3335375d04e5f05744dfe7e9f120062c9857df4ab490a1031a/MarkupSafe-3.0.2-cp313-cp313-macosx_11_0_arm64.whl", hash = "sha256:f8b3d067f2e40fe93e1ccdd6b2e1d16c43140e76f02fb1319a05cf2b79d99430", size = 12352, upload-time = "2024-10-18T15:21:25.382Z" },
    { url = "https://files.pythonhosted.org/packages/d2/f5/6eadfcd3885ea85fe2a7c128315cc1bb7241e1987443d78c8fe712d03091/MarkupSafe-3.0.2-cp313-cp313-manylinux_2_17_aarch64.manylinux2014_aarch64.whl", hash = "sha256:569511d3b58c8791ab4c2e1285575265991e6d8f8700c7be0e88f86cb0672094", size = 24122, upload-time = "2024-10-18T15:21:26.199Z" },
    { url = "https://files.pythonhosted.org/packages/0c/91/96cf928db8236f1bfab6ce15ad070dfdd02ed88261c2afafd4b43575e9e9/MarkupSafe-3.0.2-cp313-cp313-manylinux_2_17_x86_64.manylinux2014_x86_64.whl", hash = "sha256:15ab75ef81add55874e7ab7055e9c397312385bd9ced94920f2802310c930396", size = 23085, upload-time = "2024-10-18T15:21:27.029Z" },
    { url = "https://files.pythonhosted.org/packages/c2/cf/c9d56af24d56ea04daae7ac0940232d31d5a8354f2b457c6d856b2057d69/MarkupSafe-3.0.2-cp313-cp313-manylinux_2_5_i686.manylinux1_i686.manylinux_2_17_i686.manylinux2014_i686.whl", hash = "sha256:f3818cb119498c0678015754eba762e0d61e5b52d34c8b13d770f0719f7b1d79", size = 22978, upload-time = "2024-10-18T15:21:27.846Z" },
    { url = "https://files.pythonhosted.org/packages/2a/9f/8619835cd6a711d6272d62abb78c033bda638fdc54c4e7f4272cf1c0962b/MarkupSafe-3.0.2-cp313-cp313-musllinux_1_2_aarch64.whl", hash = "sha256:cdb82a876c47801bb54a690c5ae105a46b392ac6099881cdfb9f6e95e4014c6a", size = 24208, upload-time = "2024-10-18T15:21:28.744Z" },
    { url = "https://files.pythonhosted.org/packages/f9/bf/176950a1792b2cd2102b8ffeb5133e1ed984547b75db47c25a67d3359f77/MarkupSafe-3.0.2-cp313-cp313-musllinux_1_2_i686.whl", hash = "sha256:cabc348d87e913db6ab4aa100f01b08f481097838bdddf7c7a84b7575b7309ca", size = 23357, upload-time = "2024-10-18T15:21:29.545Z" },
    { url = "https://files.pythonhosted.org/packages/ce/4f/9a02c1d335caabe5c4efb90e1b6e8ee944aa245c1aaaab8e8a618987d816/MarkupSafe-3.0.2-cp313-cp313-musllinux_1_2_x86_64.whl", hash = "sha256:444dcda765c8a838eaae23112db52f1efaf750daddb2d9ca300bcae1039adc5c", size = 23344, upload-time = "2024-10-18T15:21:30.366Z" },
    { url = "https://files.pythonhosted.org/packages/ee/55/c271b57db36f748f0e04a759ace9f8f759ccf22b4960c270c78a394f58be/MarkupSafe-3.0.2-cp313-cp313-win32.whl", hash = "sha256:bcf3e58998965654fdaff38e58584d8937aa3096ab5354d493c77d1fdd66d7a1", size = 15101, upload-time = "2024-10-18T15:21:31.207Z" },
    { url = "https://files.pythonhosted.org/packages/29/88/07df22d2dd4df40aba9f3e402e6dc1b8ee86297dddbad4872bd5e7b0094f/MarkupSafe-3.0.2-cp313-cp313-win_amd64.whl", hash = "sha256:e6a2a455bd412959b57a172ce6328d2dd1f01cb2135efda2e4576e8a23fa3b0f", size = 15603, upload-time = "2024-10-18T15:21:32.032Z" },
    { url = "https://files.pythonhosted.org/packages/62/6a/8b89d24db2d32d433dffcd6a8779159da109842434f1dd2f6e71f32f738c/MarkupSafe-3.0.2-cp313-cp313t-macosx_10_13_universal2.whl", hash = "sha256:b5a6b3ada725cea8a5e634536b1b01c30bcdcd7f9c6fff4151548d5bf6b3a36c", size = 14510, upload-time = "2024-10-18T15:21:33.625Z" },
    { url = "https://files.pythonhosted.org/packages/7a/06/a10f955f70a2e5a9bf78d11a161029d278eeacbd35ef806c3fd17b13060d/MarkupSafe-3.0.2-cp313-cp313t-macosx_11_0_arm64.whl", hash = "sha256:a904af0a6162c73e3edcb969eeeb53a63ceeb5d8cf642fade7d39e7963a22ddb", size = 12486, upload-time = "2024-10-18T15:21:34.611Z" },
    { url = "https://files.pythonhosted.org/packages/34/cf/65d4a571869a1a9078198ca28f39fba5fbb910f952f9dbc5220afff9f5e6/MarkupSafe-3.0.2-cp313-cp313t-manylinux_2_17_aarch64.manylinux2014_aarch64.whl", hash = "sha256:4aa4e5faecf353ed117801a068ebab7b7e09ffb6e1d5e412dc852e0da018126c", size = 25480, upload-time = "2024-10-18T15:21:35.398Z" },
    { url = "https://files.pythonhosted.org/packages/0c/e3/90e9651924c430b885468b56b3d597cabf6d72be4b24a0acd1fa0e12af67/MarkupSafe-3.0.2-cp313-cp313t-manylinux_2_17_x86_64.manylinux2014_x86_64.whl", hash = "sha256:c0ef13eaeee5b615fb07c9a7dadb38eac06a0608b41570d8ade51c56539e509d", size = 23914, upload-time = "2024-10-18T15:21:36.231Z" },
    { url = "https://files.pythonhosted.org/packages/66/8c/6c7cf61f95d63bb866db39085150df1f2a5bd3335298f14a66b48e92659c/MarkupSafe-3.0.2-cp313-cp313t-manylinux_2_5_i686.manylinux1_i686.manylinux_2_17_i686.manylinux2014_i686.whl", hash = "sha256:d16a81a06776313e817c951135cf7340a3e91e8c1ff2fac444cfd75fffa04afe", size = 23796, upload-time = "2024-10-18T15:21:37.073Z" },
    { url = "https://files.pythonhosted.org/packages/bb/35/cbe9238ec3f47ac9a7c8b3df7a808e7cb50fe149dc7039f5f454b3fba218/MarkupSafe-3.0.2-cp313-cp313t-musllinux_1_2_aarch64.whl", hash = "sha256:6381026f158fdb7c72a168278597a5e3a5222e83ea18f543112b2662a9b699c5", size = 25473, upload-time = "2024-10-18T15:21:37.932Z" },
    { url = "https://files.pythonhosted.org/packages/e6/32/7621a4382488aa283cc05e8984a9c219abad3bca087be9ec77e89939ded9/MarkupSafe-3.0.2-cp313-cp313t-musllinux_1_2_i686.whl", hash = "sha256:3d79d162e7be8f996986c064d1c7c817f6df3a77fe3d6859f6f9e7be4b8c213a", size = 24114, upload-time = "2024-10-18T15:21:39.799Z" },
    { url = "https://files.pythonhosted.org/packages/0d/80/0985960e4b89922cb5a0bac0ed39c5b96cbc1a536a99f30e8c220a996ed9/MarkupSafe-3.0.2-cp313-cp313t-musllinux_1_2_x86_64.whl", hash = "sha256:131a3c7689c85f5ad20f9f6fb1b866f402c445b220c19fe4308c0b147ccd2ad9", size = 24098, upload-time = "2024-10-18T15:21:40.813Z" },
    { url = "https://files.pythonhosted.org/packages/82/78/fedb03c7d5380df2427038ec8d973587e90561b2d90cd472ce9254cf348b/MarkupSafe-3.0.2-cp313-cp313t-win32.whl", hash = "sha256:ba8062ed2cf21c07a9e295d5b8a2a5ce678b913b45fdf68c32d95d6c1291e0b6", size = 15208, upload-time = "2024-10-18T15:21:41.814Z" },
    { url = "https://files.pythonhosted.org/packages/4f/65/6079a46068dfceaeabb5dcad6d674f5f5c61a6fa5673746f42a9f4c233b3/MarkupSafe-3.0.2-cp313-cp313t-win_amd64.whl", hash = "sha256:e444a31f8db13eb18ada366ab3cf45fd4b31e4db1236a4448f68778c1d1a5a2f", size = 15739, upload-time = "2024-10-18T15:21:42.784Z" },
]

[[package]]
name = "matplotlib"
version = "3.10.3"
source = { registry = "https://pypi.org/simple" }
dependencies = [
    { name = "contourpy" },
    { name = "cycler" },
    { name = "fonttools" },
    { name = "kiwisolver" },
    { name = "numpy" },
    { name = "packaging" },
    { name = "pillow" },
    { name = "pyparsing" },
    { name = "python-dateutil" },
]
sdist = { url = "https://files.pythonhosted.org/packages/26/91/d49359a21893183ed2a5b6c76bec40e0b1dcbf8ca148f864d134897cfc75/matplotlib-3.10.3.tar.gz", hash = "sha256:2f82d2c5bb7ae93aaaa4cd42aca65d76ce6376f83304fa3a630b569aca274df0", size = 34799811, upload-time = "2025-05-08T19:10:54.39Z" }
wheels = [
    { url = "https://files.pythonhosted.org/packages/eb/43/6b80eb47d1071f234ef0c96ca370c2ca621f91c12045f1401b5c9b28a639/matplotlib-3.10.3-cp312-cp312-macosx_10_13_x86_64.whl", hash = "sha256:0ab1affc11d1f495ab9e6362b8174a25afc19c081ba5b0775ef00533a4236eea", size = 8179689, upload-time = "2025-05-08T19:10:07.602Z" },
    { url = "https://files.pythonhosted.org/packages/0f/70/d61a591958325c357204870b5e7b164f93f2a8cca1dc6ce940f563909a13/matplotlib-3.10.3-cp312-cp312-macosx_11_0_arm64.whl", hash = "sha256:2a818d8bdcafa7ed2eed74487fdb071c09c1ae24152d403952adad11fa3c65b4", size = 8050466, upload-time = "2025-05-08T19:10:09.383Z" },
    { url = "https://files.pythonhosted.org/packages/e7/75/70c9d2306203148cc7902a961240c5927dd8728afedf35e6a77e105a2985/matplotlib-3.10.3-cp312-cp312-manylinux_2_17_aarch64.manylinux2014_aarch64.whl", hash = "sha256:748ebc3470c253e770b17d8b0557f0aa85cf8c63fd52f1a61af5b27ec0b7ffee", size = 8456252, upload-time = "2025-05-08T19:10:11.958Z" },
    { url = "https://files.pythonhosted.org/packages/c4/91/ba0ae1ff4b3f30972ad01cd4a8029e70a0ec3b8ea5be04764b128b66f763/matplotlib-3.10.3-cp312-cp312-manylinux_2_17_x86_64.manylinux2014_x86_64.whl", hash = "sha256:ed70453fd99733293ace1aec568255bc51c6361cb0da94fa5ebf0649fdb2150a", size = 8601321, upload-time = "2025-05-08T19:10:14.47Z" },
    { url = "https://files.pythonhosted.org/packages/d2/88/d636041eb54a84b889e11872d91f7cbf036b3b0e194a70fa064eb8b04f7a/matplotlib-3.10.3-cp312-cp312-musllinux_1_2_x86_64.whl", hash = "sha256:dbed9917b44070e55640bd13419de83b4c918e52d97561544814ba463811cbc7", size = 9406972, upload-time = "2025-05-08T19:10:16.569Z" },
    { url = "https://files.pythonhosted.org/packages/b1/79/0d1c165eac44405a86478082e225fce87874f7198300bbebc55faaf6d28d/matplotlib-3.10.3-cp312-cp312-win_amd64.whl", hash = "sha256:cf37d8c6ef1a48829443e8ba5227b44236d7fcaf7647caa3178a4ff9f7a5be05", size = 8067954, upload-time = "2025-05-08T19:10:18.663Z" },
    { url = "https://files.pythonhosted.org/packages/3b/c1/23cfb566a74c696a3b338d8955c549900d18fe2b898b6e94d682ca21e7c2/matplotlib-3.10.3-cp313-cp313-macosx_10_13_x86_64.whl", hash = "sha256:9f2efccc8dcf2b86fc4ee849eea5dcaecedd0773b30f47980dc0cbeabf26ec84", size = 8180318, upload-time = "2025-05-08T19:10:20.426Z" },
    { url = "https://files.pythonhosted.org/packages/6c/0c/02f1c3b66b30da9ee343c343acbb6251bef5b01d34fad732446eaadcd108/matplotlib-3.10.3-cp313-cp313-macosx_11_0_arm64.whl", hash = "sha256:3ddbba06a6c126e3301c3d272a99dcbe7f6c24c14024e80307ff03791a5f294e", size = 8051132, upload-time = "2025-05-08T19:10:22.569Z" },
    { url = "https://files.pythonhosted.org/packages/b4/ab/8db1a5ac9b3a7352fb914133001dae889f9fcecb3146541be46bed41339c/matplotlib-3.10.3-cp313-cp313-manylinux_2_17_aarch64.manylinux2014_aarch64.whl", hash = "sha256:748302b33ae9326995b238f606e9ed840bf5886ebafcb233775d946aa8107a15", size = 8457633, upload-time = "2025-05-08T19:10:24.749Z" },
    { url = "https://files.pythonhosted.org/packages/f5/64/41c4367bcaecbc03ef0d2a3ecee58a7065d0a36ae1aa817fe573a2da66d4/matplotlib-3.10.3-cp313-cp313-manylinux_2_17_x86_64.manylinux2014_x86_64.whl", hash = "sha256:a80fcccbef63302c0efd78042ea3c2436104c5b1a4d3ae20f864593696364ac7", size = 8601031, upload-time = "2025-05-08T19:10:27.03Z" },
    { url = "https://files.pythonhosted.org/packages/12/6f/6cc79e9e5ab89d13ed64da28898e40fe5b105a9ab9c98f83abd24e46d7d7/matplotlib-3.10.3-cp313-cp313-musllinux_1_2_x86_64.whl", hash = "sha256:55e46cbfe1f8586adb34f7587c3e4f7dedc59d5226719faf6cb54fc24f2fd52d", size = 9406988, upload-time = "2025-05-08T19:10:29.056Z" },
    { url = "https://files.pythonhosted.org/packages/b1/0f/eed564407bd4d935ffabf561ed31099ed609e19287409a27b6d336848653/matplotlib-3.10.3-cp313-cp313-win_amd64.whl", hash = "sha256:151d89cb8d33cb23345cd12490c76fd5d18a56581a16d950b48c6ff19bb2ab93", size = 8068034, upload-time = "2025-05-08T19:10:31.221Z" },
    { url = "https://files.pythonhosted.org/packages/3e/e5/2f14791ff69b12b09e9975e1d116d9578ac684460860ce542c2588cb7a1c/matplotlib-3.10.3-cp313-cp313t-macosx_10_13_x86_64.whl", hash = "sha256:c26dd9834e74d164d06433dc7be5d75a1e9890b926b3e57e74fa446e1a62c3e2", size = 8218223, upload-time = "2025-05-08T19:10:33.114Z" },
    { url = "https://files.pythonhosted.org/packages/5c/08/30a94afd828b6e02d0a52cae4a29d6e9ccfcf4c8b56cc28b021d3588873e/matplotlib-3.10.3-cp313-cp313t-macosx_11_0_arm64.whl", hash = "sha256:24853dad5b8c84c8c2390fc31ce4858b6df504156893292ce8092d190ef8151d", size = 8094985, upload-time = "2025-05-08T19:10:35.337Z" },
    { url = "https://files.pythonhosted.org/packages/89/44/f3bc6b53066c889d7a1a3ea8094c13af6a667c5ca6220ec60ecceec2dabe/matplotlib-3.10.3-cp313-cp313t-manylinux_2_17_aarch64.manylinux2014_aarch64.whl", hash = "sha256:68f7878214d369d7d4215e2a9075fef743be38fa401d32e6020bab2dfabaa566", size = 8483109, upload-time = "2025-05-08T19:10:37.611Z" },
    { url = "https://files.pythonhosted.org/packages/ba/c7/473bc559beec08ebee9f86ca77a844b65747e1a6c2691e8c92e40b9f42a8/matplotlib-3.10.3-cp313-cp313t-manylinux_2_17_x86_64.manylinux2014_x86_64.whl", hash = "sha256:f6929fc618cb6db9cb75086f73b3219bbb25920cb24cee2ea7a12b04971a4158", size = 8618082, upload-time = "2025-05-08T19:10:39.892Z" },
    { url = "https://files.pythonhosted.org/packages/d8/e9/6ce8edd264c8819e37bbed8172e0ccdc7107fe86999b76ab5752276357a4/matplotlib-3.10.3-cp313-cp313t-musllinux_1_2_x86_64.whl", hash = "sha256:6c7818292a5cc372a2dc4c795e5c356942eb8350b98ef913f7fda51fe175ac5d", size = 9413699, upload-time = "2025-05-08T19:10:42.376Z" },
    { url = "https://files.pythonhosted.org/packages/1b/92/9a45c91089c3cf690b5badd4be81e392ff086ccca8a1d4e3a08463d8a966/matplotlib-3.10.3-cp313-cp313t-win_amd64.whl", hash = "sha256:4f23ffe95c5667ef8a2b56eea9b53db7f43910fa4a2d5472ae0f72b64deab4d5", size = 8139044, upload-time = "2025-05-08T19:10:44.551Z" },
]

[[package]]
name = "mdurl"
version = "0.1.2"
source = { registry = "https://pypi.org/simple" }
sdist = { url = "https://files.pythonhosted.org/packages/d6/54/cfe61301667036ec958cb99bd3efefba235e65cdeb9c84d24a8293ba1d90/mdurl-0.1.2.tar.gz", hash = "sha256:bb413d29f5eea38f31dd4754dd7377d4465116fb207585f97bf925588687c1ba", size = 8729, upload-time = "2022-08-14T12:40:10.846Z" }
wheels = [
    { url = "https://files.pythonhosted.org/packages/b3/38/89ba8ad64ae25be8de66a6d463314cf1eb366222074cfda9ee839c56a4b4/mdurl-0.1.2-py3-none-any.whl", hash = "sha256:84008a41e51615a49fc9966191ff91509e3c40b939176e643fd50a5c2196b8f8", size = 9979, upload-time = "2022-08-14T12:40:09.779Z" },
]

[[package]]
name = "nmdc-api-utilities"
version = "0.3.9"
source = { registry = "https://pypi.org/simple" }
dependencies = [
    { name = "matplotlib" },
    { name = "pandas" },
    { name = "requests" },
]
sdist = { url = "https://files.pythonhosted.org/packages/7a/21/f16b23289649959956170f8cdae21ffe29958d117269cf738d1fc33ba94a/nmdc_api_utilities-0.3.9.tar.gz", hash = "sha256:67a086b72144940b01e0d9de451028361dd019557712d65eff672e45c241c3de", size = 17209, upload-time = "2025-05-27T15:07:42.392Z" }
wheels = [
    { url = "https://files.pythonhosted.org/packages/4b/6c/198074213f8c6c6bb50df12f9e91ba1c0a60773b0f9ba5485fb8826080ce/nmdc_api_utilities-0.3.9-py3-none-any.whl", hash = "sha256:4f35782bc03d4cc746a97d2a7935b9259d390b5628de4a892bc53f9d7b9640a2", size = 31233, upload-time = "2025-05-27T15:07:41.362Z" },
]

[[package]]
name = "nodeenv"
version = "1.9.1"
source = { registry = "https://pypi.org/simple" }
sdist = { url = "https://files.pythonhosted.org/packages/43/16/fc88b08840de0e0a72a2f9d8c6bae36be573e475a6326ae854bcc549fc45/nodeenv-1.9.1.tar.gz", hash = "sha256:6ec12890a2dab7946721edbfbcd91f3319c6ccc9aec47be7c7e6b7011ee6645f", size = 47437, upload-time = "2024-06-04T18:44:11.171Z" }
wheels = [
    { url = "https://files.pythonhosted.org/packages/d2/1d/1b658dbd2b9fa9c4c9f32accbfc0205d532c8c6194dc0f2a4c0428e7128a/nodeenv-1.9.1-py2.py3-none-any.whl", hash = "sha256:ba11c9782d29c27c70ffbdda2d7415098754709be8a7056d79a737cd901155c9", size = 22314, upload-time = "2024-06-04T18:44:08.352Z" },
]

[[package]]
name = "numpy"
version = "2.2.5"
source = { registry = "https://pypi.org/simple" }
sdist = { url = "https://files.pythonhosted.org/packages/dc/b2/ce4b867d8cd9c0ee84938ae1e6a6f7926ebf928c9090d036fc3c6a04f946/numpy-2.2.5.tar.gz", hash = "sha256:a9c0d994680cd991b1cb772e8b297340085466a6fe964bc9d4e80f5e2f43c291", size = 20273920, upload-time = "2025-04-19T23:27:42.561Z" }
wheels = [
    { url = "https://files.pythonhosted.org/packages/e2/f7/1fd4ff108cd9d7ef929b8882692e23665dc9c23feecafbb9c6b80f4ec583/numpy-2.2.5-cp312-cp312-macosx_10_13_x86_64.whl", hash = "sha256:ee461a4eaab4f165b68780a6a1af95fb23a29932be7569b9fab666c407969051", size = 20948633, upload-time = "2025-04-19T22:37:52.4Z" },
    { url = "https://files.pythonhosted.org/packages/12/03/d443c278348371b20d830af155ff2079acad6a9e60279fac2b41dbbb73d8/numpy-2.2.5-cp312-cp312-macosx_11_0_arm64.whl", hash = "sha256:ec31367fd6a255dc8de4772bd1658c3e926d8e860a0b6e922b615e532d320ddc", size = 14176123, upload-time = "2025-04-19T22:38:15.058Z" },
    { url = "https://files.pythonhosted.org/packages/2b/0b/5ca264641d0e7b14393313304da48b225d15d471250376f3fbdb1a2be603/numpy-2.2.5-cp312-cp312-macosx_14_0_arm64.whl", hash = "sha256:47834cde750d3c9f4e52c6ca28a7361859fcaf52695c7dc3cc1a720b8922683e", size = 5163817, upload-time = "2025-04-19T22:38:24.885Z" },
    { url = "https://files.pythonhosted.org/packages/04/b3/d522672b9e3d28e26e1613de7675b441bbd1eaca75db95680635dd158c67/numpy-2.2.5-cp312-cp312-macosx_14_0_x86_64.whl", hash = "sha256:2c1a1c6ccce4022383583a6ded7bbcda22fc635eb4eb1e0a053336425ed36dfa", size = 6698066, upload-time = "2025-04-19T22:38:35.782Z" },
    { url = "https://files.pythonhosted.org/packages/a0/93/0f7a75c1ff02d4b76df35079676b3b2719fcdfb39abdf44c8b33f43ef37d/numpy-2.2.5-cp312-cp312-manylinux_2_17_aarch64.manylinux2014_aarch64.whl", hash = "sha256:9d75f338f5f79ee23548b03d801d28a505198297534f62416391857ea0479571", size = 14087277, upload-time = "2025-04-19T22:38:57.697Z" },
    { url = "https://files.pythonhosted.org/packages/b0/d9/7c338b923c53d431bc837b5b787052fef9ae68a56fe91e325aac0d48226e/numpy-2.2.5-cp312-cp312-manylinux_2_17_x86_64.manylinux2014_x86_64.whl", hash = "sha256:3a801fef99668f309b88640e28d261991bfad9617c27beda4a3aec4f217ea073", size = 16135742, upload-time = "2025-04-19T22:39:22.689Z" },
    { url = "https://files.pythonhosted.org/packages/2d/10/4dec9184a5d74ba9867c6f7d1e9f2e0fb5fe96ff2bf50bb6f342d64f2003/numpy-2.2.5-cp312-cp312-musllinux_1_2_aarch64.whl", hash = "sha256:abe38cd8381245a7f49967a6010e77dbf3680bd3627c0fe4362dd693b404c7f8", size = 15581825, upload-time = "2025-04-19T22:39:45.794Z" },
    { url = "https://files.pythonhosted.org/packages/80/1f/2b6fcd636e848053f5b57712a7d1880b1565eec35a637fdfd0a30d5e738d/numpy-2.2.5-cp312-cp312-musllinux_1_2_x86_64.whl", hash = "sha256:5a0ac90e46fdb5649ab6369d1ab6104bfe5854ab19b645bf5cda0127a13034ae", size = 17899600, upload-time = "2025-04-19T22:40:13.427Z" },
    { url = "https://files.pythonhosted.org/packages/ec/87/36801f4dc2623d76a0a3835975524a84bd2b18fe0f8835d45c8eae2f9ff2/numpy-2.2.5-cp312-cp312-win32.whl", hash = "sha256:0cd48122a6b7eab8f06404805b1bd5856200e3ed6f8a1b9a194f9d9054631beb", size = 6312626, upload-time = "2025-04-19T22:40:25.223Z" },
    { url = "https://files.pythonhosted.org/packages/8b/09/4ffb4d6cfe7ca6707336187951992bd8a8b9142cf345d87ab858d2d7636a/numpy-2.2.5-cp312-cp312-win_amd64.whl", hash = "sha256:ced69262a8278547e63409b2653b372bf4baff0870c57efa76c5703fd6543282", size = 12645715, upload-time = "2025-04-19T22:40:44.528Z" },
    { url = "https://files.pythonhosted.org/packages/e2/a0/0aa7f0f4509a2e07bd7a509042967c2fab635690d4f48c6c7b3afd4f448c/numpy-2.2.5-cp313-cp313-macosx_10_13_x86_64.whl", hash = "sha256:059b51b658f4414fff78c6d7b1b4e18283ab5fa56d270ff212d5ba0c561846f4", size = 20935102, upload-time = "2025-04-19T22:41:16.234Z" },
    { url = "https://files.pythonhosted.org/packages/7e/e4/a6a9f4537542912ec513185396fce52cdd45bdcf3e9d921ab02a93ca5aa9/numpy-2.2.5-cp313-cp313-macosx_11_0_arm64.whl", hash = "sha256:47f9ed103af0bc63182609044b0490747e03bd20a67e391192dde119bf43d52f", size = 14191709, upload-time = "2025-04-19T22:41:38.472Z" },
    { url = "https://files.pythonhosted.org/packages/be/65/72f3186b6050bbfe9c43cb81f9df59ae63603491d36179cf7a7c8d216758/numpy-2.2.5-cp313-cp313-macosx_14_0_arm64.whl", hash = "sha256:261a1ef047751bb02f29dfe337230b5882b54521ca121fc7f62668133cb119c9", size = 5149173, upload-time = "2025-04-19T22:41:47.823Z" },
    { url = "https://files.pythonhosted.org/packages/e5/e9/83e7a9432378dde5802651307ae5e9ea07bb72b416728202218cd4da2801/numpy-2.2.5-cp313-cp313-macosx_14_0_x86_64.whl", hash = "sha256:4520caa3807c1ceb005d125a75e715567806fed67e315cea619d5ec6e75a4191", size = 6684502, upload-time = "2025-04-19T22:41:58.689Z" },
    { url = "https://files.pythonhosted.org/packages/ea/27/b80da6c762394c8ee516b74c1f686fcd16c8f23b14de57ba0cad7349d1d2/numpy-2.2.5-cp313-cp313-manylinux_2_17_aarch64.manylinux2014_aarch64.whl", hash = "sha256:3d14b17b9be5f9c9301f43d2e2a4886a33b53f4e6fdf9ca2f4cc60aeeee76372", size = 14084417, upload-time = "2025-04-19T22:42:19.897Z" },
    { url = "https://files.pythonhosted.org/packages/aa/fc/ebfd32c3e124e6a1043e19c0ab0769818aa69050ce5589b63d05ff185526/numpy-2.2.5-cp313-cp313-manylinux_2_17_x86_64.manylinux2014_x86_64.whl", hash = "sha256:2ba321813a00e508d5421104464510cc962a6f791aa2fca1c97b1e65027da80d", size = 16133807, upload-time = "2025-04-19T22:42:44.433Z" },
    { url = "https://files.pythonhosted.org/packages/bf/9b/4cc171a0acbe4666f7775cfd21d4eb6bb1d36d3a0431f48a73e9212d2278/numpy-2.2.5-cp313-cp313-musllinux_1_2_aarch64.whl", hash = "sha256:a4cbdef3ddf777423060c6f81b5694bad2dc9675f110c4b2a60dc0181543fac7", size = 15575611, upload-time = "2025-04-19T22:43:09.928Z" },
    { url = "https://files.pythonhosted.org/packages/a3/45/40f4135341850df48f8edcf949cf47b523c404b712774f8855a64c96ef29/numpy-2.2.5-cp313-cp313-musllinux_1_2_x86_64.whl", hash = "sha256:54088a5a147ab71a8e7fdfd8c3601972751ded0739c6b696ad9cb0343e21ab73", size = 17895747, upload-time = "2025-04-19T22:43:36.983Z" },
    { url = "https://files.pythonhosted.org/packages/f8/4c/b32a17a46f0ffbde8cc82df6d3daeaf4f552e346df143e1b188a701a8f09/numpy-2.2.5-cp313-cp313-win32.whl", hash = "sha256:c8b82a55ef86a2d8e81b63da85e55f5537d2157165be1cb2ce7cfa57b6aef38b", size = 6309594, upload-time = "2025-04-19T22:47:10.523Z" },
    { url = "https://files.pythonhosted.org/packages/13/ae/72e6276feb9ef06787365b05915bfdb057d01fceb4a43cb80978e518d79b/numpy-2.2.5-cp313-cp313-win_amd64.whl", hash = "sha256:d8882a829fd779f0f43998e931c466802a77ca1ee0fe25a3abe50278616b1471", size = 12638356, upload-time = "2025-04-19T22:47:30.253Z" },
    { url = "https://files.pythonhosted.org/packages/79/56/be8b85a9f2adb688e7ded6324e20149a03541d2b3297c3ffc1a73f46dedb/numpy-2.2.5-cp313-cp313t-macosx_10_13_x86_64.whl", hash = "sha256:e8b025c351b9f0e8b5436cf28a07fa4ac0204d67b38f01433ac7f9b870fa38c6", size = 20963778, upload-time = "2025-04-19T22:44:09.251Z" },
    { url = "https://files.pythonhosted.org/packages/ff/77/19c5e62d55bff507a18c3cdff82e94fe174957bad25860a991cac719d3ab/numpy-2.2.5-cp313-cp313t-macosx_11_0_arm64.whl", hash = "sha256:8dfa94b6a4374e7851bbb6f35e6ded2120b752b063e6acdd3157e4d2bb922eba", size = 14207279, upload-time = "2025-04-19T22:44:31.383Z" },
    { url = "https://files.pythonhosted.org/packages/75/22/aa11f22dc11ff4ffe4e849d9b63bbe8d4ac6d5fae85ddaa67dfe43be3e76/numpy-2.2.5-cp313-cp313t-macosx_14_0_arm64.whl", hash = "sha256:97c8425d4e26437e65e1d189d22dff4a079b747ff9c2788057bfb8114ce1e133", size = 5199247, upload-time = "2025-04-19T22:44:40.361Z" },
    { url = "https://files.pythonhosted.org/packages/4f/6c/12d5e760fc62c08eded0394f62039f5a9857f758312bf01632a81d841459/numpy-2.2.5-cp313-cp313t-macosx_14_0_x86_64.whl", hash = "sha256:352d330048c055ea6db701130abc48a21bec690a8d38f8284e00fab256dc1376", size = 6711087, upload-time = "2025-04-19T22:44:51.188Z" },
    { url = "https://files.pythonhosted.org/packages/ef/94/ece8280cf4218b2bee5cec9567629e61e51b4be501e5c6840ceb593db945/numpy-2.2.5-cp313-cp313t-manylinux_2_17_aarch64.manylinux2014_aarch64.whl", hash = "sha256:8b4c0773b6ada798f51f0f8e30c054d32304ccc6e9c5d93d46cb26f3d385ab19", size = 14059964, upload-time = "2025-04-19T22:45:12.451Z" },
    { url = "https://files.pythonhosted.org/packages/39/41/c5377dac0514aaeec69115830a39d905b1882819c8e65d97fc60e177e19e/numpy-2.2.5-cp313-cp313t-manylinux_2_17_x86_64.manylinux2014_x86_64.whl", hash = "sha256:55f09e00d4dccd76b179c0f18a44f041e5332fd0e022886ba1c0bbf3ea4a18d0", size = 16121214, upload-time = "2025-04-19T22:45:37.734Z" },
    { url = "https://files.pythonhosted.org/packages/db/54/3b9f89a943257bc8e187145c6bc0eb8e3d615655f7b14e9b490b053e8149/numpy-2.2.5-cp313-cp313t-musllinux_1_2_aarch64.whl", hash = "sha256:02f226baeefa68f7d579e213d0f3493496397d8f1cff5e2b222af274c86a552a", size = 15575788, upload-time = "2025-04-19T22:46:01.908Z" },
    { url = "https://files.pythonhosted.org/packages/b1/c4/2e407e85df35b29f79945751b8f8e671057a13a376497d7fb2151ba0d290/numpy-2.2.5-cp313-cp313t-musllinux_1_2_x86_64.whl", hash = "sha256:c26843fd58f65da9491165072da2cccc372530681de481ef670dcc8e27cfb066", size = 17893672, upload-time = "2025-04-19T22:46:28.585Z" },
    { url = "https://files.pythonhosted.org/packages/29/7e/d0b44e129d038dba453f00d0e29ebd6eaf2f06055d72b95b9947998aca14/numpy-2.2.5-cp313-cp313t-win32.whl", hash = "sha256:1a161c2c79ab30fe4501d5a2bbfe8b162490757cf90b7f05be8b80bc02f7bb8e", size = 6377102, upload-time = "2025-04-19T22:46:39.949Z" },
    { url = "https://files.pythonhosted.org/packages/63/be/b85e4aa4bf42c6502851b971f1c326d583fcc68227385f92089cf50a7b45/numpy-2.2.5-cp313-cp313t-win_amd64.whl", hash = "sha256:d403c84991b5ad291d3809bace5e85f4bbf44a04bdc9a88ed2bb1807b3360bb8", size = 12750096, upload-time = "2025-04-19T22:47:00.147Z" },
]

[[package]]
name = "packaging"
version = "25.0"
source = { registry = "https://pypi.org/simple" }
sdist = { url = "https://files.pythonhosted.org/packages/a1/d4/1fc4078c65507b51b96ca8f8c3ba19e6a61c8253c72794544580a7b6c24d/packaging-25.0.tar.gz", hash = "sha256:d443872c98d677bf60f6a1f2f8c1cb748e8fe762d2bf9d3148b5599295b0fc4f", size = 165727, upload-time = "2025-04-19T11:48:59.673Z" }
wheels = [
    { url = "https://files.pythonhosted.org/packages/20/12/38679034af332785aac8774540895e234f4d07f7545804097de4b666afd8/packaging-25.0-py3-none-any.whl", hash = "sha256:29572ef2b1f17581046b3a2227d5c611fb25ec70ca1ba8554b24b0e69331a484", size = 66469, upload-time = "2025-04-19T11:48:57.875Z" },
]

[[package]]
name = "pandas"
version = "2.2.3"
source = { registry = "https://pypi.org/simple" }
dependencies = [
    { name = "numpy" },
    { name = "python-dateutil" },
    { name = "pytz" },
    { name = "tzdata" },
]
sdist = { url = "https://files.pythonhosted.org/packages/9c/d6/9f8431bacc2e19dca897724cd097b1bb224a6ad5433784a44b587c7c13af/pandas-2.2.3.tar.gz", hash = "sha256:4f18ba62b61d7e192368b84517265a99b4d7ee8912f8708660fb4a366cc82667", size = 4399213, upload-time = "2024-09-20T13:10:04.827Z" }
wheels = [
    { url = "https://files.pythonhosted.org/packages/17/a3/fb2734118db0af37ea7433f57f722c0a56687e14b14690edff0cdb4b7e58/pandas-2.2.3-cp312-cp312-macosx_10_9_x86_64.whl", hash = "sha256:b1d432e8d08679a40e2a6d8b2f9770a5c21793a6f9f47fdd52c5ce1948a5a8a9", size = 12529893, upload-time = "2024-09-20T13:09:09.655Z" },
    { url = "https://files.pythonhosted.org/packages/e1/0c/ad295fd74bfac85358fd579e271cded3ac969de81f62dd0142c426b9da91/pandas-2.2.3-cp312-cp312-macosx_11_0_arm64.whl", hash = "sha256:a5a1595fe639f5988ba6a8e5bc9649af3baf26df3998a0abe56c02609392e0a4", size = 11363475, upload-time = "2024-09-20T13:09:14.718Z" },
    { url = "https://files.pythonhosted.org/packages/c6/2a/4bba3f03f7d07207481fed47f5b35f556c7441acddc368ec43d6643c5777/pandas-2.2.3-cp312-cp312-manylinux2014_aarch64.manylinux_2_17_aarch64.whl", hash = "sha256:5de54125a92bb4d1c051c0659e6fcb75256bf799a732a87184e5ea503965bce3", size = 15188645, upload-time = "2024-09-20T19:02:03.88Z" },
    { url = "https://files.pythonhosted.org/packages/38/f8/d8fddee9ed0d0c0f4a2132c1dfcf0e3e53265055da8df952a53e7eaf178c/pandas-2.2.3-cp312-cp312-manylinux_2_17_x86_64.manylinux2014_x86_64.whl", hash = "sha256:fffb8ae78d8af97f849404f21411c95062db1496aeb3e56f146f0355c9989319", size = 12739445, upload-time = "2024-09-20T13:09:17.621Z" },
    { url = "https://files.pythonhosted.org/packages/20/e8/45a05d9c39d2cea61ab175dbe6a2de1d05b679e8de2011da4ee190d7e748/pandas-2.2.3-cp312-cp312-musllinux_1_2_aarch64.whl", hash = "sha256:6dfcb5ee8d4d50c06a51c2fffa6cff6272098ad6540aed1a76d15fb9318194d8", size = 16359235, upload-time = "2024-09-20T19:02:07.094Z" },
    { url = "https://files.pythonhosted.org/packages/1d/99/617d07a6a5e429ff90c90da64d428516605a1ec7d7bea494235e1c3882de/pandas-2.2.3-cp312-cp312-musllinux_1_2_x86_64.whl", hash = "sha256:062309c1b9ea12a50e8ce661145c6aab431b1e99530d3cd60640e255778bd43a", size = 14056756, upload-time = "2024-09-20T13:09:20.474Z" },
    { url = "https://files.pythonhosted.org/packages/29/d4/1244ab8edf173a10fd601f7e13b9566c1b525c4f365d6bee918e68381889/pandas-2.2.3-cp312-cp312-win_amd64.whl", hash = "sha256:59ef3764d0fe818125a5097d2ae867ca3fa64df032331b7e0917cf5d7bf66b13", size = 11504248, upload-time = "2024-09-20T13:09:23.137Z" },
    { url = "https://files.pythonhosted.org/packages/64/22/3b8f4e0ed70644e85cfdcd57454686b9057c6c38d2f74fe4b8bc2527214a/pandas-2.2.3-cp313-cp313-macosx_10_13_x86_64.whl", hash = "sha256:f00d1345d84d8c86a63e476bb4955e46458b304b9575dcf71102b5c705320015", size = 12477643, upload-time = "2024-09-20T13:09:25.522Z" },
    { url = "https://files.pythonhosted.org/packages/e4/93/b3f5d1838500e22c8d793625da672f3eec046b1a99257666c94446969282/pandas-2.2.3-cp313-cp313-macosx_11_0_arm64.whl", hash = "sha256:3508d914817e153ad359d7e069d752cdd736a247c322d932eb89e6bc84217f28", size = 11281573, upload-time = "2024-09-20T13:09:28.012Z" },
    { url = "https://files.pythonhosted.org/packages/f5/94/6c79b07f0e5aab1dcfa35a75f4817f5c4f677931d4234afcd75f0e6a66ca/pandas-2.2.3-cp313-cp313-manylinux2014_aarch64.manylinux_2_17_aarch64.whl", hash = "sha256:22a9d949bfc9a502d320aa04e5d02feab689d61da4e7764b62c30b991c42c5f0", size = 15196085, upload-time = "2024-09-20T19:02:10.451Z" },
    { url = "https://files.pythonhosted.org/packages/e8/31/aa8da88ca0eadbabd0a639788a6da13bb2ff6edbbb9f29aa786450a30a91/pandas-2.2.3-cp313-cp313-manylinux_2_17_x86_64.manylinux2014_x86_64.whl", hash = "sha256:f3a255b2c19987fbbe62a9dfd6cff7ff2aa9ccab3fc75218fd4b7530f01efa24", size = 12711809, upload-time = "2024-09-20T13:09:30.814Z" },
    { url = "https://files.pythonhosted.org/packages/ee/7c/c6dbdb0cb2a4344cacfb8de1c5808ca885b2e4dcfde8008266608f9372af/pandas-2.2.3-cp313-cp313-musllinux_1_2_aarch64.whl", hash = "sha256:800250ecdadb6d9c78eae4990da62743b857b470883fa27f652db8bdde7f6659", size = 16356316, upload-time = "2024-09-20T19:02:13.825Z" },
    { url = "https://files.pythonhosted.org/packages/57/b7/8b757e7d92023b832869fa8881a992696a0bfe2e26f72c9ae9f255988d42/pandas-2.2.3-cp313-cp313-musllinux_1_2_x86_64.whl", hash = "sha256:6374c452ff3ec675a8f46fd9ab25c4ad0ba590b71cf0656f8b6daa5202bca3fb", size = 14022055, upload-time = "2024-09-20T13:09:33.462Z" },
    { url = "https://files.pythonhosted.org/packages/3b/bc/4b18e2b8c002572c5a441a64826252ce5da2aa738855747247a971988043/pandas-2.2.3-cp313-cp313-win_amd64.whl", hash = "sha256:61c5ad4043f791b61dd4752191d9f07f0ae412515d59ba8f005832a532f8736d", size = 11481175, upload-time = "2024-09-20T13:09:35.871Z" },
    { url = "https://files.pythonhosted.org/packages/76/a3/a5d88146815e972d40d19247b2c162e88213ef51c7c25993942c39dbf41d/pandas-2.2.3-cp313-cp313t-macosx_10_13_x86_64.whl", hash = "sha256:3b71f27954685ee685317063bf13c7709a7ba74fc996b84fc6821c59b0f06468", size = 12615650, upload-time = "2024-09-20T13:09:38.685Z" },
    { url = "https://files.pythonhosted.org/packages/9c/8c/f0fd18f6140ddafc0c24122c8a964e48294acc579d47def376fef12bcb4a/pandas-2.2.3-cp313-cp313t-macosx_11_0_arm64.whl", hash = "sha256:38cf8125c40dae9d5acc10fa66af8ea6fdf760b2714ee482ca691fc66e6fcb18", size = 11290177, upload-time = "2024-09-20T13:09:41.141Z" },
    { url = "https://files.pythonhosted.org/packages/ed/f9/e995754eab9c0f14c6777401f7eece0943840b7a9fc932221c19d1abee9f/pandas-2.2.3-cp313-cp313t-manylinux2014_aarch64.manylinux_2_17_aarch64.whl", hash = "sha256:ba96630bc17c875161df3818780af30e43be9b166ce51c9a18c1feae342906c2", size = 14651526, upload-time = "2024-09-20T19:02:16.905Z" },
    { url = "https://files.pythonhosted.org/packages/25/b0/98d6ae2e1abac4f35230aa756005e8654649d305df9a28b16b9ae4353bff/pandas-2.2.3-cp313-cp313t-manylinux_2_17_x86_64.manylinux2014_x86_64.whl", hash = "sha256:1db71525a1538b30142094edb9adc10be3f3e176748cd7acc2240c2f2e5aa3a4", size = 11871013, upload-time = "2024-09-20T13:09:44.39Z" },
    { url = "https://files.pythonhosted.org/packages/cc/57/0f72a10f9db6a4628744c8e8f0df4e6e21de01212c7c981d31e50ffc8328/pandas-2.2.3-cp313-cp313t-musllinux_1_2_aarch64.whl", hash = "sha256:15c0e1e02e93116177d29ff83e8b1619c93ddc9c49083f237d4312337a61165d", size = 15711620, upload-time = "2024-09-20T19:02:20.639Z" },
    { url = "https://files.pythonhosted.org/packages/ab/5f/b38085618b950b79d2d9164a711c52b10aefc0ae6833b96f626b7021b2ed/pandas-2.2.3-cp313-cp313t-musllinux_1_2_x86_64.whl", hash = "sha256:ad5b65698ab28ed8d7f18790a0dc58005c7629f227be9ecc1072aa74c0c1d43a", size = 13098436, upload-time = "2024-09-20T13:09:48.112Z" },
]

[[package]]
name = "petl"
version = "1.7.16"
source = { registry = "https://pypi.org/simple" }
sdist = { url = "https://files.pythonhosted.org/packages/99/28/ce7321fbd3b981fd9c212adf7455e0e4e42babebd83b92e24f8265d13dd3/petl-1.7.16.tar.gz", hash = "sha256:9c2fea64d859da45e120fd86d471e5387396cc45d5d4986efa79679f18eb8752", size = 420780, upload-time = "2025-04-04T23:54:50.921Z" }

[[package]]
name = "pillow"
version = "11.2.1"
source = { registry = "https://pypi.org/simple" }
sdist = { url = "https://files.pythonhosted.org/packages/af/cb/bb5c01fcd2a69335b86c22142b2bccfc3464087efb7fd382eee5ffc7fdf7/pillow-11.2.1.tar.gz", hash = "sha256:a64dd61998416367b7ef979b73d3a85853ba9bec4c2925f74e588879a58716b6", size = 47026707, upload-time = "2025-04-12T17:50:03.289Z" }
wheels = [
    { url = "https://files.pythonhosted.org/packages/c7/40/052610b15a1b8961f52537cc8326ca6a881408bc2bdad0d852edeb6ed33b/pillow-11.2.1-cp312-cp312-macosx_10_13_x86_64.whl", hash = "sha256:78afba22027b4accef10dbd5eed84425930ba41b3ea0a86fa8d20baaf19d807f", size = 3190185, upload-time = "2025-04-12T17:48:00.417Z" },
    { url = "https://files.pythonhosted.org/packages/e5/7e/b86dbd35a5f938632093dc40d1682874c33dcfe832558fc80ca56bfcb774/pillow-11.2.1-cp312-cp312-macosx_11_0_arm64.whl", hash = "sha256:78092232a4ab376a35d68c4e6d5e00dfd73454bd12b230420025fbe178ee3b0b", size = 3030306, upload-time = "2025-04-12T17:48:02.391Z" },
    { url = "https://files.pythonhosted.org/packages/a4/5c/467a161f9ed53e5eab51a42923c33051bf8d1a2af4626ac04f5166e58e0c/pillow-11.2.1-cp312-cp312-manylinux_2_17_aarch64.manylinux2014_aarch64.whl", hash = "sha256:25a5f306095c6780c52e6bbb6109624b95c5b18e40aab1c3041da3e9e0cd3e2d", size = 4416121, upload-time = "2025-04-12T17:48:04.554Z" },
    { url = "https://files.pythonhosted.org/packages/62/73/972b7742e38ae0e2ac76ab137ca6005dcf877480da0d9d61d93b613065b4/pillow-11.2.1-cp312-cp312-manylinux_2_17_x86_64.manylinux2014_x86_64.whl", hash = "sha256:0c7b29dbd4281923a2bfe562acb734cee96bbb129e96e6972d315ed9f232bef4", size = 4501707, upload-time = "2025-04-12T17:48:06.831Z" },
    { url = "https://files.pythonhosted.org/packages/e4/3a/427e4cb0b9e177efbc1a84798ed20498c4f233abde003c06d2650a6d60cb/pillow-11.2.1-cp312-cp312-manylinux_2_28_aarch64.whl", hash = "sha256:3e645b020f3209a0181a418bffe7b4a93171eef6c4ef6cc20980b30bebf17b7d", size = 4522921, upload-time = "2025-04-12T17:48:09.229Z" },
    { url = "https://files.pythonhosted.org/packages/fe/7c/d8b1330458e4d2f3f45d9508796d7caf0c0d3764c00c823d10f6f1a3b76d/pillow-11.2.1-cp312-cp312-manylinux_2_28_x86_64.whl", hash = "sha256:b2dbea1012ccb784a65349f57bbc93730b96e85b42e9bf7b01ef40443db720b4", size = 4612523, upload-time = "2025-04-12T17:48:11.631Z" },
    { url = "https://files.pythonhosted.org/packages/b3/2f/65738384e0b1acf451de5a573d8153fe84103772d139e1e0bdf1596be2ea/pillow-11.2.1-cp312-cp312-musllinux_1_2_aarch64.whl", hash = "sha256:da3104c57bbd72948d75f6a9389e6727d2ab6333c3617f0a89d72d4940aa0443", size = 4587836, upload-time = "2025-04-12T17:48:13.592Z" },
    { url = "https://files.pythonhosted.org/packages/6a/c5/e795c9f2ddf3debb2dedd0df889f2fe4b053308bb59a3cc02a0cd144d641/pillow-11.2.1-cp312-cp312-musllinux_1_2_x86_64.whl", hash = "sha256:598174aef4589af795f66f9caab87ba4ff860ce08cd5bb447c6fc553ffee603c", size = 4669390, upload-time = "2025-04-12T17:48:15.938Z" },
    { url = "https://files.pythonhosted.org/packages/96/ae/ca0099a3995976a9fce2f423166f7bff9b12244afdc7520f6ed38911539a/pillow-11.2.1-cp312-cp312-win32.whl", hash = "sha256:1d535df14716e7f8776b9e7fee118576d65572b4aad3ed639be9e4fa88a1cad3", size = 2332309, upload-time = "2025-04-12T17:48:17.885Z" },
    { url = "https://files.pythonhosted.org/packages/7c/18/24bff2ad716257fc03da964c5e8f05d9790a779a8895d6566e493ccf0189/pillow-11.2.1-cp312-cp312-win_amd64.whl", hash = "sha256:14e33b28bf17c7a38eede290f77db7c664e4eb01f7869e37fa98a5aa95978941", size = 2676768, upload-time = "2025-04-12T17:48:19.655Z" },
    { url = "https://files.pythonhosted.org/packages/da/bb/e8d656c9543276517ee40184aaa39dcb41e683bca121022f9323ae11b39d/pillow-11.2.1-cp312-cp312-win_arm64.whl", hash = "sha256:21e1470ac9e5739ff880c211fc3af01e3ae505859392bf65458c224d0bf283eb", size = 2415087, upload-time = "2025-04-12T17:48:21.991Z" },
    { url = "https://files.pythonhosted.org/packages/36/9c/447528ee3776e7ab8897fe33697a7ff3f0475bb490c5ac1456a03dc57956/pillow-11.2.1-cp313-cp313-macosx_10_13_x86_64.whl", hash = "sha256:fdec757fea0b793056419bca3e9932eb2b0ceec90ef4813ea4c1e072c389eb28", size = 3190098, upload-time = "2025-04-12T17:48:23.915Z" },
    { url = "https://files.pythonhosted.org/packages/b5/09/29d5cd052f7566a63e5b506fac9c60526e9ecc553825551333e1e18a4858/pillow-11.2.1-cp313-cp313-macosx_11_0_arm64.whl", hash = "sha256:b0e130705d568e2f43a17bcbe74d90958e8a16263868a12c3e0d9c8162690830", size = 3030166, upload-time = "2025-04-12T17:48:25.738Z" },
    { url = "https://files.pythonhosted.org/packages/71/5d/446ee132ad35e7600652133f9c2840b4799bbd8e4adba881284860da0a36/pillow-11.2.1-cp313-cp313-manylinux_2_17_aarch64.manylinux2014_aarch64.whl", hash = "sha256:7bdb5e09068332578214cadd9c05e3d64d99e0e87591be22a324bdbc18925be0", size = 4408674, upload-time = "2025-04-12T17:48:27.908Z" },
    { url = "https://files.pythonhosted.org/packages/69/5f/cbe509c0ddf91cc3a03bbacf40e5c2339c4912d16458fcb797bb47bcb269/pillow-11.2.1-cp313-cp313-manylinux_2_17_x86_64.manylinux2014_x86_64.whl", hash = "sha256:d189ba1bebfbc0c0e529159631ec72bb9e9bc041f01ec6d3233d6d82eb823bc1", size = 4496005, upload-time = "2025-04-12T17:48:29.888Z" },
    { url = "https://files.pythonhosted.org/packages/f9/b3/dd4338d8fb8a5f312021f2977fb8198a1184893f9b00b02b75d565c33b51/pillow-11.2.1-cp313-cp313-manylinux_2_28_aarch64.whl", hash = "sha256:191955c55d8a712fab8934a42bfefbf99dd0b5875078240943f913bb66d46d9f", size = 4518707, upload-time = "2025-04-12T17:48:31.874Z" },
    { url = "https://files.pythonhosted.org/packages/13/eb/2552ecebc0b887f539111c2cd241f538b8ff5891b8903dfe672e997529be/pillow-11.2.1-cp313-cp313-manylinux_2_28_x86_64.whl", hash = "sha256:ad275964d52e2243430472fc5d2c2334b4fc3ff9c16cb0a19254e25efa03a155", size = 4610008, upload-time = "2025-04-12T17:48:34.422Z" },
    { url = "https://files.pythonhosted.org/packages/72/d1/924ce51bea494cb6e7959522d69d7b1c7e74f6821d84c63c3dc430cbbf3b/pillow-11.2.1-cp313-cp313-musllinux_1_2_aarch64.whl", hash = "sha256:750f96efe0597382660d8b53e90dd1dd44568a8edb51cb7f9d5d918b80d4de14", size = 4585420, upload-time = "2025-04-12T17:48:37.641Z" },
    { url = "https://files.pythonhosted.org/packages/43/ab/8f81312d255d713b99ca37479a4cb4b0f48195e530cdc1611990eb8fd04b/pillow-11.2.1-cp313-cp313-musllinux_1_2_x86_64.whl", hash = "sha256:fe15238d3798788d00716637b3d4e7bb6bde18b26e5d08335a96e88564a36b6b", size = 4667655, upload-time = "2025-04-12T17:48:39.652Z" },
    { url = "https://files.pythonhosted.org/packages/94/86/8f2e9d2dc3d308dfd137a07fe1cc478df0a23d42a6c4093b087e738e4827/pillow-11.2.1-cp313-cp313-win32.whl", hash = "sha256:3fe735ced9a607fee4f481423a9c36701a39719252a9bb251679635f99d0f7d2", size = 2332329, upload-time = "2025-04-12T17:48:41.765Z" },
    { url = "https://files.pythonhosted.org/packages/6d/ec/1179083b8d6067a613e4d595359b5fdea65d0a3b7ad623fee906e1b3c4d2/pillow-11.2.1-cp313-cp313-win_amd64.whl", hash = "sha256:74ee3d7ecb3f3c05459ba95eed5efa28d6092d751ce9bf20e3e253a4e497e691", size = 2676388, upload-time = "2025-04-12T17:48:43.625Z" },
    { url = "https://files.pythonhosted.org/packages/23/f1/2fc1e1e294de897df39fa8622d829b8828ddad938b0eaea256d65b84dd72/pillow-11.2.1-cp313-cp313-win_arm64.whl", hash = "sha256:5119225c622403afb4b44bad4c1ca6c1f98eed79db8d3bc6e4e160fc6339d66c", size = 2414950, upload-time = "2025-04-12T17:48:45.475Z" },
    { url = "https://files.pythonhosted.org/packages/c4/3e/c328c48b3f0ead7bab765a84b4977acb29f101d10e4ef57a5e3400447c03/pillow-11.2.1-cp313-cp313t-macosx_10_13_x86_64.whl", hash = "sha256:8ce2e8411c7aaef53e6bb29fe98f28cd4fbd9a1d9be2eeea434331aac0536b22", size = 3192759, upload-time = "2025-04-12T17:48:47.866Z" },
    { url = "https://files.pythonhosted.org/packages/18/0e/1c68532d833fc8b9f404d3a642991441d9058eccd5606eab31617f29b6d4/pillow-11.2.1-cp313-cp313t-macosx_11_0_arm64.whl", hash = "sha256:9ee66787e095127116d91dea2143db65c7bb1e232f617aa5957c0d9d2a3f23a7", size = 3033284, upload-time = "2025-04-12T17:48:50.189Z" },
    { url = "https://files.pythonhosted.org/packages/b7/cb/6faf3fb1e7705fd2db74e070f3bf6f88693601b0ed8e81049a8266de4754/pillow-11.2.1-cp313-cp313t-manylinux_2_17_aarch64.manylinux2014_aarch64.whl", hash = "sha256:9622e3b6c1d8b551b6e6f21873bdcc55762b4b2126633014cea1803368a9aa16", size = 4445826, upload-time = "2025-04-12T17:48:52.346Z" },
    { url = "https://files.pythonhosted.org/packages/07/94/8be03d50b70ca47fb434a358919d6a8d6580f282bbb7af7e4aa40103461d/pillow-11.2.1-cp313-cp313t-manylinux_2_17_x86_64.manylinux2014_x86_64.whl", hash = "sha256:63b5dff3a68f371ea06025a1a6966c9a1e1ee452fc8020c2cd0ea41b83e9037b", size = 4527329, upload-time = "2025-04-12T17:48:54.403Z" },
    { url = "https://files.pythonhosted.org/packages/fd/a4/bfe78777076dc405e3bd2080bc32da5ab3945b5a25dc5d8acaa9de64a162/pillow-11.2.1-cp313-cp313t-manylinux_2_28_aarch64.whl", hash = "sha256:31df6e2d3d8fc99f993fd253e97fae451a8db2e7207acf97859732273e108406", size = 4549049, upload-time = "2025-04-12T17:48:56.383Z" },
    { url = "https://files.pythonhosted.org/packages/65/4d/eaf9068dc687c24979e977ce5677e253624bd8b616b286f543f0c1b91662/pillow-11.2.1-cp313-cp313t-manylinux_2_28_x86_64.whl", hash = "sha256:062b7a42d672c45a70fa1f8b43d1d38ff76b63421cbbe7f88146b39e8a558d91", size = 4635408, upload-time = "2025-04-12T17:48:58.782Z" },
    { url = "https://files.pythonhosted.org/packages/1d/26/0fd443365d9c63bc79feb219f97d935cd4b93af28353cba78d8e77b61719/pillow-11.2.1-cp313-cp313t-musllinux_1_2_aarch64.whl", hash = "sha256:4eb92eca2711ef8be42fd3f67533765d9fd043b8c80db204f16c8ea62ee1a751", size = 4614863, upload-time = "2025-04-12T17:49:00.709Z" },
    { url = "https://files.pythonhosted.org/packages/49/65/dca4d2506be482c2c6641cacdba5c602bc76d8ceb618fd37de855653a419/pillow-11.2.1-cp313-cp313t-musllinux_1_2_x86_64.whl", hash = "sha256:f91ebf30830a48c825590aede79376cb40f110b387c17ee9bd59932c961044f9", size = 4692938, upload-time = "2025-04-12T17:49:02.946Z" },
    { url = "https://files.pythonhosted.org/packages/b3/92/1ca0c3f09233bd7decf8f7105a1c4e3162fb9142128c74adad0fb361b7eb/pillow-11.2.1-cp313-cp313t-win32.whl", hash = "sha256:e0b55f27f584ed623221cfe995c912c61606be8513bfa0e07d2c674b4516d9dd", size = 2335774, upload-time = "2025-04-12T17:49:04.889Z" },
    { url = "https://files.pythonhosted.org/packages/a5/ac/77525347cb43b83ae905ffe257bbe2cc6fd23acb9796639a1f56aa59d191/pillow-11.2.1-cp313-cp313t-win_amd64.whl", hash = "sha256:36d6b82164c39ce5482f649b437382c0fb2395eabc1e2b1702a6deb8ad647d6e", size = 2681895, upload-time = "2025-04-12T17:49:06.635Z" },
    { url = "https://files.pythonhosted.org/packages/67/32/32dc030cfa91ca0fc52baebbba2e009bb001122a1daa8b6a79ad830b38d3/pillow-11.2.1-cp313-cp313t-win_arm64.whl", hash = "sha256:225c832a13326e34f212d2072982bb1adb210e0cc0b153e688743018c94a2681", size = 2417234, upload-time = "2025-04-12T17:49:08.399Z" },
]

[[package]]
name = "platformdirs"
version = "4.3.8"
source = { registry = "https://pypi.org/simple" }
sdist = { url = "https://files.pythonhosted.org/packages/fe/8b/3c73abc9c759ecd3f1f7ceff6685840859e8070c4d947c93fae71f6a0bf2/platformdirs-4.3.8.tar.gz", hash = "sha256:3d512d96e16bcb959a814c9f348431070822a6496326a4be0911c40b5a74c2bc", size = 21362, upload-time = "2025-05-07T22:47:42.121Z" }
wheels = [
    { url = "https://files.pythonhosted.org/packages/fe/39/979e8e21520d4e47a0bbe349e2713c0aac6f3d853d0e5b34d76206c439aa/platformdirs-4.3.8-py3-none-any.whl", hash = "sha256:ff7059bb7eb1179e2685604f4aaf157cfd9535242bd23742eadc3c13542139b4", size = 18567, upload-time = "2025-05-07T22:47:40.376Z" },
]

[[package]]
name = "pluggy"
version = "1.6.0"
source = { registry = "https://pypi.org/simple" }
sdist = { url = "https://files.pythonhosted.org/packages/f9/e2/3e91f31a7d2b083fe6ef3fa267035b518369d9511ffab804f839851d2779/pluggy-1.6.0.tar.gz", hash = "sha256:7dcc130b76258d33b90f61b658791dede3486c3e6bfb003ee5c9bfb396dd22f3", size = 69412, upload-time = "2025-05-15T12:30:07.975Z" }
wheels = [
    { url = "https://files.pythonhosted.org/packages/54/20/4d324d65cc6d9205fabedc306948156824eb9f0ee1633355a8f7ec5c66bf/pluggy-1.6.0-py3-none-any.whl", hash = "sha256:e920276dd6813095e9377c0bc5566d94c932c33b27a3e3945d8389c374dd4746", size = 20538, upload-time = "2025-05-15T12:30:06.134Z" },
]

[[package]]
name = "pre-commit"
version = "4.2.0"
source = { registry = "https://pypi.org/simple" }
dependencies = [
    { name = "cfgv" },
    { name = "identify" },
    { name = "nodeenv" },
    { name = "pyyaml" },
    { name = "virtualenv" },
]
sdist = { url = "https://files.pythonhosted.org/packages/08/39/679ca9b26c7bb2999ff122d50faa301e49af82ca9c066ec061cfbc0c6784/pre_commit-4.2.0.tar.gz", hash = "sha256:601283b9757afd87d40c4c4a9b2b5de9637a8ea02eaff7adc2d0fb4e04841146", size = 193424, upload-time = "2025-03-18T21:35:20.987Z" }
wheels = [
    { url = "https://files.pythonhosted.org/packages/88/74/a88bf1b1efeae488a0c0b7bdf71429c313722d1fc0f377537fbe554e6180/pre_commit-4.2.0-py2.py3-none-any.whl", hash = "sha256:a009ca7205f1eb497d10b845e52c838a98b6cdd2102a6c8e4540e94ee75c58bd", size = 220707, upload-time = "2025-03-18T21:35:19.343Z" },
]

[[package]]
name = "pydantic"
version = "2.11.4"
source = { registry = "https://pypi.org/simple" }
dependencies = [
    { name = "annotated-types" },
    { name = "pydantic-core" },
    { name = "typing-extensions" },
    { name = "typing-inspection" },
]
sdist = { url = "https://files.pythonhosted.org/packages/77/ab/5250d56ad03884ab5efd07f734203943c8a8ab40d551e208af81d0257bf2/pydantic-2.11.4.tar.gz", hash = "sha256:32738d19d63a226a52eed76645a98ee07c1f410ee41d93b4afbfa85ed8111c2d", size = 786540, upload-time = "2025-04-29T20:38:55.02Z" }
wheels = [
    { url = "https://files.pythonhosted.org/packages/e7/12/46b65f3534d099349e38ef6ec98b1a5a81f42536d17e0ba382c28c67ba67/pydantic-2.11.4-py3-none-any.whl", hash = "sha256:d9615eaa9ac5a063471da949c8fc16376a84afb5024688b3ff885693506764eb", size = 443900, upload-time = "2025-04-29T20:38:52.724Z" },
]

[[package]]
name = "pydantic-core"
version = "2.33.2"
source = { registry = "https://pypi.org/simple" }
dependencies = [
    { name = "typing-extensions" },
]
sdist = { url = "https://files.pythonhosted.org/packages/ad/88/5f2260bdfae97aabf98f1778d43f69574390ad787afb646292a638c923d4/pydantic_core-2.33.2.tar.gz", hash = "sha256:7cb8bc3605c29176e1b105350d2e6474142d7c1bd1d9327c4a9bdb46bf827acc", size = 435195, upload-time = "2025-04-23T18:33:52.104Z" }
wheels = [
    { url = "https://files.pythonhosted.org/packages/18/8a/2b41c97f554ec8c71f2a8a5f85cb56a8b0956addfe8b0efb5b3d77e8bdc3/pydantic_core-2.33.2-cp312-cp312-macosx_10_12_x86_64.whl", hash = "sha256:a7ec89dc587667f22b6a0b6579c249fca9026ce7c333fc142ba42411fa243cdc", size = 2009000, upload-time = "2025-04-23T18:31:25.863Z" },
    { url = "https://files.pythonhosted.org/packages/a1/02/6224312aacb3c8ecbaa959897af57181fb6cf3a3d7917fd44d0f2917e6f2/pydantic_core-2.33.2-cp312-cp312-macosx_11_0_arm64.whl", hash = "sha256:3c6db6e52c6d70aa0d00d45cdb9b40f0433b96380071ea80b09277dba021ddf7", size = 1847996, upload-time = "2025-04-23T18:31:27.341Z" },
    { url = "https://files.pythonhosted.org/packages/d6/46/6dcdf084a523dbe0a0be59d054734b86a981726f221f4562aed313dbcb49/pydantic_core-2.33.2-cp312-cp312-manylinux_2_17_aarch64.manylinux2014_aarch64.whl", hash = "sha256:4e61206137cbc65e6d5256e1166f88331d3b6238e082d9f74613b9b765fb9025", size = 1880957, upload-time = "2025-04-23T18:31:28.956Z" },
    { url = "https://files.pythonhosted.org/packages/ec/6b/1ec2c03837ac00886ba8160ce041ce4e325b41d06a034adbef11339ae422/pydantic_core-2.33.2-cp312-cp312-manylinux_2_17_armv7l.manylinux2014_armv7l.whl", hash = "sha256:eb8c529b2819c37140eb51b914153063d27ed88e3bdc31b71198a198e921e011", size = 1964199, upload-time = "2025-04-23T18:31:31.025Z" },
    { url = "https://files.pythonhosted.org/packages/2d/1d/6bf34d6adb9debd9136bd197ca72642203ce9aaaa85cfcbfcf20f9696e83/pydantic_core-2.33.2-cp312-cp312-manylinux_2_17_ppc64le.manylinux2014_ppc64le.whl", hash = "sha256:c52b02ad8b4e2cf14ca7b3d918f3eb0ee91e63b3167c32591e57c4317e134f8f", size = 2120296, upload-time = "2025-04-23T18:31:32.514Z" },
    { url = "https://files.pythonhosted.org/packages/e0/94/2bd0aaf5a591e974b32a9f7123f16637776c304471a0ab33cf263cf5591a/pydantic_core-2.33.2-cp312-cp312-manylinux_2_17_s390x.manylinux2014_s390x.whl", hash = "sha256:96081f1605125ba0855dfda83f6f3df5ec90c61195421ba72223de35ccfb2f88", size = 2676109, upload-time = "2025-04-23T18:31:33.958Z" },
    { url = "https://files.pythonhosted.org/packages/f9/41/4b043778cf9c4285d59742281a769eac371b9e47e35f98ad321349cc5d61/pydantic_core-2.33.2-cp312-cp312-manylinux_2_17_x86_64.manylinux2014_x86_64.whl", hash = "sha256:8f57a69461af2a5fa6e6bbd7a5f60d3b7e6cebb687f55106933188e79ad155c1", size = 2002028, upload-time = "2025-04-23T18:31:39.095Z" },
    { url = "https://files.pythonhosted.org/packages/cb/d5/7bb781bf2748ce3d03af04d5c969fa1308880e1dca35a9bd94e1a96a922e/pydantic_core-2.33.2-cp312-cp312-manylinux_2_5_i686.manylinux1_i686.whl", hash = "sha256:572c7e6c8bb4774d2ac88929e3d1f12bc45714ae5ee6d9a788a9fb35e60bb04b", size = 2100044, upload-time = "2025-04-23T18:31:41.034Z" },
    { url = "https://files.pythonhosted.org/packages/fe/36/def5e53e1eb0ad896785702a5bbfd25eed546cdcf4087ad285021a90ed53/pydantic_core-2.33.2-cp312-cp312-musllinux_1_1_aarch64.whl", hash = "sha256:db4b41f9bd95fbe5acd76d89920336ba96f03e149097365afe1cb092fceb89a1", size = 2058881, upload-time = "2025-04-23T18:31:42.757Z" },
    { url = "https://files.pythonhosted.org/packages/01/6c/57f8d70b2ee57fc3dc8b9610315949837fa8c11d86927b9bb044f8705419/pydantic_core-2.33.2-cp312-cp312-musllinux_1_1_armv7l.whl", hash = "sha256:fa854f5cf7e33842a892e5c73f45327760bc7bc516339fda888c75ae60edaeb6", size = 2227034, upload-time = "2025-04-23T18:31:44.304Z" },
    { url = "https://files.pythonhosted.org/packages/27/b9/9c17f0396a82b3d5cbea4c24d742083422639e7bb1d5bf600e12cb176a13/pydantic_core-2.33.2-cp312-cp312-musllinux_1_1_x86_64.whl", hash = "sha256:5f483cfb75ff703095c59e365360cb73e00185e01aaea067cd19acffd2ab20ea", size = 2234187, upload-time = "2025-04-23T18:31:45.891Z" },
    { url = "https://files.pythonhosted.org/packages/b0/6a/adf5734ffd52bf86d865093ad70b2ce543415e0e356f6cacabbc0d9ad910/pydantic_core-2.33.2-cp312-cp312-win32.whl", hash = "sha256:9cb1da0f5a471435a7bc7e439b8a728e8b61e59784b2af70d7c169f8dd8ae290", size = 1892628, upload-time = "2025-04-23T18:31:47.819Z" },
    { url = "https://files.pythonhosted.org/packages/43/e4/5479fecb3606c1368d496a825d8411e126133c41224c1e7238be58b87d7e/pydantic_core-2.33.2-cp312-cp312-win_amd64.whl", hash = "sha256:f941635f2a3d96b2973e867144fde513665c87f13fe0e193c158ac51bfaaa7b2", size = 1955866, upload-time = "2025-04-23T18:31:49.635Z" },
    { url = "https://files.pythonhosted.org/packages/0d/24/8b11e8b3e2be9dd82df4b11408a67c61bb4dc4f8e11b5b0fc888b38118b5/pydantic_core-2.33.2-cp312-cp312-win_arm64.whl", hash = "sha256:cca3868ddfaccfbc4bfb1d608e2ccaaebe0ae628e1416aeb9c4d88c001bb45ab", size = 1888894, upload-time = "2025-04-23T18:31:51.609Z" },
    { url = "https://files.pythonhosted.org/packages/46/8c/99040727b41f56616573a28771b1bfa08a3d3fe74d3d513f01251f79f172/pydantic_core-2.33.2-cp313-cp313-macosx_10_12_x86_64.whl", hash = "sha256:1082dd3e2d7109ad8b7da48e1d4710c8d06c253cbc4a27c1cff4fbcaa97a9e3f", size = 2015688, upload-time = "2025-04-23T18:31:53.175Z" },
    { url = "https://files.pythonhosted.org/packages/3a/cc/5999d1eb705a6cefc31f0b4a90e9f7fc400539b1a1030529700cc1b51838/pydantic_core-2.33.2-cp313-cp313-macosx_11_0_arm64.whl", hash = "sha256:f517ca031dfc037a9c07e748cefd8d96235088b83b4f4ba8939105d20fa1dcd6", size = 1844808, upload-time = "2025-04-23T18:31:54.79Z" },
    { url = "https://files.pythonhosted.org/packages/6f/5e/a0a7b8885c98889a18b6e376f344da1ef323d270b44edf8174d6bce4d622/pydantic_core-2.33.2-cp313-cp313-manylinux_2_17_aarch64.manylinux2014_aarch64.whl", hash = "sha256:0a9f2c9dd19656823cb8250b0724ee9c60a82f3cdf68a080979d13092a3b0fef", size = 1885580, upload-time = "2025-04-23T18:31:57.393Z" },
    { url = "https://files.pythonhosted.org/packages/3b/2a/953581f343c7d11a304581156618c3f592435523dd9d79865903272c256a/pydantic_core-2.33.2-cp313-cp313-manylinux_2_17_armv7l.manylinux2014_armv7l.whl", hash = "sha256:2b0a451c263b01acebe51895bfb0e1cc842a5c666efe06cdf13846c7418caa9a", size = 1973859, upload-time = "2025-04-23T18:31:59.065Z" },
    { url = "https://files.pythonhosted.org/packages/e6/55/f1a813904771c03a3f97f676c62cca0c0a4138654107c1b61f19c644868b/pydantic_core-2.33.2-cp313-cp313-manylinux_2_17_ppc64le.manylinux2014_ppc64le.whl", hash = "sha256:1ea40a64d23faa25e62a70ad163571c0b342b8bf66d5fa612ac0dec4f069d916", size = 2120810, upload-time = "2025-04-23T18:32:00.78Z" },
    { url = "https://files.pythonhosted.org/packages/aa/c3/053389835a996e18853ba107a63caae0b9deb4a276c6b472931ea9ae6e48/pydantic_core-2.33.2-cp313-cp313-manylinux_2_17_s390x.manylinux2014_s390x.whl", hash = "sha256:0fb2d542b4d66f9470e8065c5469ec676978d625a8b7a363f07d9a501a9cb36a", size = 2676498, upload-time = "2025-04-23T18:32:02.418Z" },
    { url = "https://files.pythonhosted.org/packages/eb/3c/f4abd740877a35abade05e437245b192f9d0ffb48bbbbd708df33d3cda37/pydantic_core-2.33.2-cp313-cp313-manylinux_2_17_x86_64.manylinux2014_x86_64.whl", hash = "sha256:9fdac5d6ffa1b5a83bca06ffe7583f5576555e6c8b3a91fbd25ea7780f825f7d", size = 2000611, upload-time = "2025-04-23T18:32:04.152Z" },
    { url = "https://files.pythonhosted.org/packages/59/a7/63ef2fed1837d1121a894d0ce88439fe3e3b3e48c7543b2a4479eb99c2bd/pydantic_core-2.33.2-cp313-cp313-manylinux_2_5_i686.manylinux1_i686.whl", hash = "sha256:04a1a413977ab517154eebb2d326da71638271477d6ad87a769102f7c2488c56", size = 2107924, upload-time = "2025-04-23T18:32:06.129Z" },
    { url = "https://files.pythonhosted.org/packages/04/8f/2551964ef045669801675f1cfc3b0d74147f4901c3ffa42be2ddb1f0efc4/pydantic_core-2.33.2-cp313-cp313-musllinux_1_1_aarch64.whl", hash = "sha256:c8e7af2f4e0194c22b5b37205bfb293d166a7344a5b0d0eaccebc376546d77d5", size = 2063196, upload-time = "2025-04-23T18:32:08.178Z" },
    { url = "https://files.pythonhosted.org/packages/26/bd/d9602777e77fc6dbb0c7db9ad356e9a985825547dce5ad1d30ee04903918/pydantic_core-2.33.2-cp313-cp313-musllinux_1_1_armv7l.whl", hash = "sha256:5c92edd15cd58b3c2d34873597a1e20f13094f59cf88068adb18947df5455b4e", size = 2236389, upload-time = "2025-04-23T18:32:10.242Z" },
    { url = "https://files.pythonhosted.org/packages/42/db/0e950daa7e2230423ab342ae918a794964b053bec24ba8af013fc7c94846/pydantic_core-2.33.2-cp313-cp313-musllinux_1_1_x86_64.whl", hash = "sha256:65132b7b4a1c0beded5e057324b7e16e10910c106d43675d9bd87d4f38dde162", size = 2239223, upload-time = "2025-04-23T18:32:12.382Z" },
    { url = "https://files.pythonhosted.org/packages/58/4d/4f937099c545a8a17eb52cb67fe0447fd9a373b348ccfa9a87f141eeb00f/pydantic_core-2.33.2-cp313-cp313-win32.whl", hash = "sha256:52fb90784e0a242bb96ec53f42196a17278855b0f31ac7c3cc6f5c1ec4811849", size = 1900473, upload-time = "2025-04-23T18:32:14.034Z" },
    { url = "https://files.pythonhosted.org/packages/a0/75/4a0a9bac998d78d889def5e4ef2b065acba8cae8c93696906c3a91f310ca/pydantic_core-2.33.2-cp313-cp313-win_amd64.whl", hash = "sha256:c083a3bdd5a93dfe480f1125926afcdbf2917ae714bdb80b36d34318b2bec5d9", size = 1955269, upload-time = "2025-04-23T18:32:15.783Z" },
    { url = "https://files.pythonhosted.org/packages/f9/86/1beda0576969592f1497b4ce8e7bc8cbdf614c352426271b1b10d5f0aa64/pydantic_core-2.33.2-cp313-cp313-win_arm64.whl", hash = "sha256:e80b087132752f6b3d714f041ccf74403799d3b23a72722ea2e6ba2e892555b9", size = 1893921, upload-time = "2025-04-23T18:32:18.473Z" },
    { url = "https://files.pythonhosted.org/packages/a4/7d/e09391c2eebeab681df2b74bfe6c43422fffede8dc74187b2b0bf6fd7571/pydantic_core-2.33.2-cp313-cp313t-macosx_11_0_arm64.whl", hash = "sha256:61c18fba8e5e9db3ab908620af374db0ac1baa69f0f32df4f61ae23f15e586ac", size = 1806162, upload-time = "2025-04-23T18:32:20.188Z" },
    { url = "https://files.pythonhosted.org/packages/f1/3d/847b6b1fed9f8ed3bb95a9ad04fbd0b212e832d4f0f50ff4d9ee5a9f15cf/pydantic_core-2.33.2-cp313-cp313t-manylinux_2_17_x86_64.manylinux2014_x86_64.whl", hash = "sha256:95237e53bb015f67b63c91af7518a62a8660376a6a0db19b89acc77a4d6199f5", size = 1981560, upload-time = "2025-04-23T18:32:22.354Z" },
    { url = "https://files.pythonhosted.org/packages/6f/9a/e73262f6c6656262b5fdd723ad90f518f579b7bc8622e43a942eec53c938/pydantic_core-2.33.2-cp313-cp313t-win_amd64.whl", hash = "sha256:c2fc0a768ef76c15ab9238afa6da7f69895bb5d1ee83aeea2e3509af4472d0b9", size = 1935777, upload-time = "2025-04-23T18:32:25.088Z" },
]

[[package]]
name = "pygments"
version = "2.19.1"
source = { registry = "https://pypi.org/simple" }
sdist = { url = "https://files.pythonhosted.org/packages/7c/2d/c3338d48ea6cc0feb8446d8e6937e1408088a72a39937982cc6111d17f84/pygments-2.19.1.tar.gz", hash = "sha256:61c16d2a8576dc0649d9f39e089b5f02bcd27fba10d8fb4dcc28173f7a45151f", size = 4968581, upload-time = "2025-01-06T17:26:30.443Z" }
wheels = [
    { url = "https://files.pythonhosted.org/packages/8a/0b/9fcc47d19c48b59121088dd6da2488a49d5f72dacf8262e2790a1d2c7d15/pygments-2.19.1-py3-none-any.whl", hash = "sha256:9ea1544ad55cecf4b8242fab6dd35a93bbce657034b0611ee383099054ab6d8c", size = 1225293, upload-time = "2025-01-06T17:26:25.553Z" },
]

[[package]]
name = "pymongo"
version = "4.13.0"
source = { registry = "https://pypi.org/simple" }
dependencies = [
    { name = "dnspython" },
]
sdist = { url = "https://files.pythonhosted.org/packages/74/0c/1fb60383ab4b20566407b87f1a95b7f5cda83e8d5594da6fc84e2a543405/pymongo-4.13.0.tar.gz", hash = "sha256:92a06e3709e3c7e50820d352d3d4e60015406bcba69808937dac2a6d22226fde", size = 2166443, upload-time = "2025-05-14T19:11:08.649Z" }
wheels = [
    { url = "https://files.pythonhosted.org/packages/42/5e/db6871892ec41860339e94e20fabce664b64c193636dc69b572503382f12/pymongo-4.13.0-cp312-cp312-macosx_10_13_x86_64.whl", hash = "sha256:007450b8c8d17b4e5b779ab6e1938983309eac26b5b8f0863c48effa4b151b07", size = 911769, upload-time = "2025-05-14T19:09:54.483Z" },
    { url = "https://files.pythonhosted.org/packages/86/8b/6960dc8baf2b6e1b809513160913e90234160c5df2dc1f2baf1cf1d25ac9/pymongo-4.13.0-cp312-cp312-macosx_11_0_arm64.whl", hash = "sha256:899a5ea9cd32b1b0880015fdceaa36a41140a8c2ce8621626c52f7023724aed6", size = 911464, upload-time = "2025-05-14T19:09:56.253Z" },
    { url = "https://files.pythonhosted.org/packages/41/fb/d682bf1c4cb656f47616796f707a1316862f71b3c1899cb6b6806803dff6/pymongo-4.13.0-cp312-cp312-manylinux_2_17_aarch64.manylinux2014_aarch64.whl", hash = "sha256:f0b26cd4e090161927b7a81741a3627a41b74265dfb41c6957bfb474504b4b42", size = 1690111, upload-time = "2025-05-14T19:09:58.331Z" },
    { url = "https://files.pythonhosted.org/packages/03/d4/0047767ee5b6c66e4b5b67a5d85de14da9910ee8f7d8159e7c1d5d627358/pymongo-4.13.0-cp312-cp312-manylinux_2_17_ppc64le.manylinux2014_ppc64le.whl", hash = "sha256:b54e19e0f6c8a7ad0c5074a8cbefb29c12267c784ceb9a1577a62bbc43150161", size = 1754348, upload-time = "2025-05-14T19:10:00.088Z" },
    { url = "https://files.pythonhosted.org/packages/7c/ea/e64f2501eaca552b0f303c2eb828c69963c8bf1a663111686a900502792d/pymongo-4.13.0-cp312-cp312-manylinux_2_17_s390x.manylinux2014_s390x.whl", hash = "sha256:6208b83e7d566935218c0837f3b74c7d2dda83804d5d843ce21a55f22255ab74", size = 1723390, upload-time = "2025-05-14T19:10:02.28Z" },
    { url = "https://files.pythonhosted.org/packages/d1/5c/fad80bc263281c8b819ce29ed1d88c2023c5576ecc608d15ca1628078e29/pymongo-4.13.0-cp312-cp312-manylinux_2_17_x86_64.manylinux2014_x86_64.whl", hash = "sha256:3f33b8c1405d05517dce06756f2800b37dd098216cae5903cd80ad4f0a9dad08", size = 1693367, upload-time = "2025-05-14T19:10:04.405Z" },
    { url = "https://files.pythonhosted.org/packages/c1/3d/4ff09614c996f8574d36008763b9fc01532ec7e954b5edde9254455b279b/pymongo-4.13.0-cp312-cp312-manylinux_2_5_i686.manylinux1_i686.manylinux_2_17_i686.manylinux2014_i686.whl", hash = "sha256:02f0e1af87280697a1a8304238b863d4eee98c8b97f554ee456c3041c0f3a021", size = 1652496, upload-time = "2025-05-14T19:10:06.528Z" },
    { url = "https://files.pythonhosted.org/packages/f2/2f/c4e54ac337e0ad3d91aae7de59849aaed28de6340112da2e2427f5e0c689/pymongo-4.13.0-cp312-cp312-win32.whl", hash = "sha256:5dea2f6b44697eda38a11ef754d2adfff5373c51b1ffda00b9fedc5facbd605f", size = 880497, upload-time = "2025-05-14T19:10:08.626Z" },
    { url = "https://files.pythonhosted.org/packages/6a/43/6595a52fe144bb0dae4d592e49c6c909f98033c4fa2eaa544b13e22ac6e8/pymongo-4.13.0-cp312-cp312-win_amd64.whl", hash = "sha256:c03e02129ad202d8e146480b398c4a3ea18266ee0754b6a4805de6baf4a6a8c7", size = 898742, upload-time = "2025-05-14T19:10:10.214Z" },
    { url = "https://files.pythonhosted.org/packages/5a/dc/9afa6091bce4adad7cad736dcdc35c139a9b551fc61032ef20c7ba17eae5/pymongo-4.13.0-cp313-cp313-macosx_10_13_x86_64.whl", hash = "sha256:92f5e75ae265e798be1a8a40a29e2ab934e156f3827ca0e1c47e69d43f4dcb31", size = 965996, upload-time = "2025-05-14T19:10:12.319Z" },
    { url = "https://files.pythonhosted.org/packages/36/69/e4242abffc0ee1501bb426d8a540e712e4f917491735f18622838b17f5a1/pymongo-4.13.0-cp313-cp313-macosx_11_0_arm64.whl", hash = "sha256:3d631d879e934b46222f5092d8951cbb9fe83542649697c8d342ea7b5479f118", size = 965702, upload-time = "2025-05-14T19:10:14.051Z" },
    { url = "https://files.pythonhosted.org/packages/fc/3e/0732876b48b1285bada803f4b0d7da5b720cf8f778d2117bbed9e04473a3/pymongo-4.13.0-cp313-cp313-manylinux_2_17_aarch64.manylinux2014_aarch64.whl", hash = "sha256:be048fb78e165243272a8cdbeb40d53eace82424b95417ab3ab6ec8e9b00c59b", size = 1953825, upload-time = "2025-05-14T19:10:16.214Z" },
    { url = "https://files.pythonhosted.org/packages/dc/3b/6713fed92cab64508a1fb8359397c0720202e5f36d7faf4ed71b05875180/pymongo-4.13.0-cp313-cp313-manylinux_2_17_ppc64le.manylinux2014_ppc64le.whl", hash = "sha256:d81d159bd23d8ac53a6e819cccee991cb9350ab2541dfaa25aeb2f712d23b0a5", size = 2031179, upload-time = "2025-05-14T19:10:18.307Z" },
    { url = "https://files.pythonhosted.org/packages/89/2b/1aad904563c312a0dc2ff752acf0f11194f836304d6e15d05dff3a33df08/pymongo-4.13.0-cp313-cp313-manylinux_2_17_s390x.manylinux2014_s390x.whl", hash = "sha256:8af08ba2886f08d334bc7e5d5c662c60ea2f16e813a2c35106f399463fa11087", size = 1995093, upload-time = "2025-05-14T19:10:20.089Z" },
    { url = "https://files.pythonhosted.org/packages/4c/cc/33786f4ce9a46c776f0d32601b353f8c42b552ea9ff8060c290c912b661e/pymongo-4.13.0-cp313-cp313-manylinux_2_17_x86_64.manylinux2014_x86_64.whl", hash = "sha256:6b91f59137e46cd3ff17d5684a18e8006d65d0ee62eb1068b512262d1c2c5ae8", size = 1955820, upload-time = "2025-05-14T19:10:21.788Z" },
    { url = "https://files.pythonhosted.org/packages/2d/dd/9a2a87bd4aab12a2281ac20d179912eed824cc6f67df49edd87fa4879b3e/pymongo-4.13.0-cp313-cp313-manylinux_2_5_i686.manylinux1_i686.manylinux_2_17_i686.manylinux2014_i686.whl", hash = "sha256:61733c8f1ded90ab671a08033ee99b837073c73e505b3b3b633a55a0326e77f4", size = 1905394, upload-time = "2025-05-14T19:10:23.684Z" },
    { url = "https://files.pythonhosted.org/packages/04/be/0a70db5e4c4e1c162207e31eaa3debf98476e0265b154f6d2252f85969b0/pymongo-4.13.0-cp313-cp313-win32.whl", hash = "sha256:d10d3967e87c21869f084af5716d02626a17f6f9ccc9379fcbece5821c2a9fb4", size = 926840, upload-time = "2025-05-14T19:10:25.505Z" },
    { url = "https://files.pythonhosted.org/packages/dd/a6/fb104175a7f15dd69691c8c32bd4b99c4338ec89fe094b6895c940cf2afb/pymongo-4.13.0-cp313-cp313-win_amd64.whl", hash = "sha256:a9fe172e93551ddfdb94b9ad34dccebc4b7b680dc1d131bc6bd661c4a5b2945c", size = 949383, upload-time = "2025-05-14T19:10:27.234Z" },
    { url = "https://files.pythonhosted.org/packages/62/3f/c89a6121b0143fde431f04c267a0d49159b499f518630a43aa6288709749/pymongo-4.13.0-cp313-cp313t-macosx_10_13_x86_64.whl", hash = "sha256:5adc1349fd5c94d5dfbcbd1ad9858d1df61945a07f5905dcf17bb62eb4c81f93", size = 1022500, upload-time = "2025-05-14T19:10:29.002Z" },
    { url = "https://files.pythonhosted.org/packages/4b/89/8fc36b83768b44805dd3a1caf755f019b110d2111671950b39c8c7781cd9/pymongo-4.13.0-cp313-cp313t-macosx_11_0_arm64.whl", hash = "sha256:8e11ea726ff8ddc8c8393895cd7e93a57e2558c27273d3712797895c53d25692", size = 1022503, upload-time = "2025-05-14T19:10:30.757Z" },
    { url = "https://files.pythonhosted.org/packages/67/dc/f216cf6218f8ceb4025fd10e3de486553bd5373c3b71a45fef3483b745bb/pymongo-4.13.0-cp313-cp313t-manylinux_2_17_aarch64.manylinux2014_aarch64.whl", hash = "sha256:c02160ab3a67eca393a2a2bb83dccddf4db2196d0d7c6a980a55157e4bdadc06", size = 2282184, upload-time = "2025-05-14T19:10:32.699Z" },
    { url = "https://files.pythonhosted.org/packages/56/32/08a9045dbcd76a25d36a0bd42c635b56d9aed47126bcca0e630a63e08444/pymongo-4.13.0-cp313-cp313t-manylinux_2_17_ppc64le.manylinux2014_ppc64le.whl", hash = "sha256:fca24e4df05501420b2ce2207c03f21fcbdfac1e3f41e312e61b8f416c5b4963", size = 2369224, upload-time = "2025-05-14T19:10:34.942Z" },
    { url = "https://files.pythonhosted.org/packages/16/63/7991853fa6cf5e52222f8f480081840fb452d78c1dcd6803cabe2d3557a6/pymongo-4.13.0-cp313-cp313t-manylinux_2_17_s390x.manylinux2014_s390x.whl", hash = "sha256:50c503b7e809e54740704ec4c87a0f2ccdb910c3b1d36c07dbd2029b6eaa6a50", size = 2328611, upload-time = "2025-05-14T19:10:36.791Z" },
    { url = "https://files.pythonhosted.org/packages/e9/0f/11beecc8d48c7549db3f13f2101fd1c06ccb668697d33a6a5a05bb955574/pymongo-4.13.0-cp313-cp313t-manylinux_2_17_x86_64.manylinux2014_x86_64.whl", hash = "sha256:66800de4f4487e7c437991b44bc1e717aadaf06e67451a760efe5cd81ce86575", size = 2279806, upload-time = "2025-05-14T19:10:38.652Z" },
    { url = "https://files.pythonhosted.org/packages/17/a7/0358efc8dba796545e9bd4642d1337a9b67b60928c583799fb0726594855/pymongo-4.13.0-cp313-cp313t-manylinux_2_5_i686.manylinux1_i686.manylinux_2_17_i686.manylinux2014_i686.whl", hash = "sha256:82c36928c1c26580ce4f2497a6875968636e87c77108ff253d76b1355181a405", size = 2219131, upload-time = "2025-05-14T19:10:40.444Z" },
    { url = "https://files.pythonhosted.org/packages/58/d5/373cd1cd21eff769e22e4e0924dcbfd770dfa1298566d51a7097857267fc/pymongo-4.13.0-cp313-cp313t-win32.whl", hash = "sha256:1397eac713b84946210ab556666cfdd787eee824e910fbbe661d147e110ec516", size = 975711, upload-time = "2025-05-14T19:10:42.213Z" },
    { url = "https://files.pythonhosted.org/packages/b0/39/1e204091bdf264a0d9eccc21f7da099903a7a30045f055a91178686c0259/pymongo-4.13.0-cp313-cp313t-win_amd64.whl", hash = "sha256:99a52cfbf31579cc63c926048cd0ada6f96c98c1c4c211356193e07418e6207c", size = 1004287, upload-time = "2025-05-14T19:10:45.468Z" },
]

[[package]]
name = "pyparsing"
version = "3.2.3"
source = { registry = "https://pypi.org/simple" }
sdist = { url = "https://files.pythonhosted.org/packages/bb/22/f1129e69d94ffff626bdb5c835506b3a5b4f3d070f17ea295e12c2c6f60f/pyparsing-3.2.3.tar.gz", hash = "sha256:b9c13f1ab8b3b542f72e28f634bad4de758ab3ce4546e4301970ad6fa77c38be", size = 1088608, upload-time = "2025-03-25T05:01:28.114Z" }
wheels = [
    { url = "https://files.pythonhosted.org/packages/05/e7/df2285f3d08fee213f2d041540fa4fc9ca6c2d44cf36d3a035bf2a8d2bcc/pyparsing-3.2.3-py3-none-any.whl", hash = "sha256:a749938e02d6fd0b59b356ca504a24982314bb090c383e3cf201c95ef7e2bfcf", size = 111120, upload-time = "2025-03-25T05:01:24.908Z" },
]

[[package]]
name = "pyright"
version = "1.1.400"
source = { registry = "https://pypi.org/simple" }
dependencies = [
    { name = "nodeenv" },
    { name = "typing-extensions" },
]
sdist = { url = "https://files.pythonhosted.org/packages/6c/cb/c306618a02d0ee8aed5fb8d0fe0ecfed0dbf075f71468f03a30b5f4e1fe0/pyright-1.1.400.tar.gz", hash = "sha256:b8a3ba40481aa47ba08ffb3228e821d22f7d391f83609211335858bf05686bdb", size = 3846546, upload-time = "2025-04-24T12:55:18.907Z" }
wheels = [
    { url = "https://files.pythonhosted.org/packages/c8/a5/5d285e4932cf149c90e3c425610c5efaea005475d5f96f1bfdb452956c62/pyright-1.1.400-py3-none-any.whl", hash = "sha256:c80d04f98b5a4358ad3a35e241dbf2a408eee33a40779df365644f8054d2517e", size = 5563460, upload-time = "2025-04-24T12:55:17.002Z" },
]

[[package]]
name = "pytest"
version = "8.3.5"
source = { registry = "https://pypi.org/simple" }
dependencies = [
    { name = "colorama", marker = "sys_platform == 'win32'" },
    { name = "iniconfig" },
    { name = "packaging" },
    { name = "pluggy" },
]
sdist = { url = "https://files.pythonhosted.org/packages/ae/3c/c9d525a414d506893f0cd8a8d0de7706446213181570cdbd766691164e40/pytest-8.3.5.tar.gz", hash = "sha256:f4efe70cc14e511565ac476b57c279e12a855b11f48f212af1080ef2263d3845", size = 1450891, upload-time = "2025-03-02T12:54:54.503Z" }
wheels = [
    { url = "https://files.pythonhosted.org/packages/30/3d/64ad57c803f1fa1e963a7946b6e0fea4a70df53c1a7fed304586539c2bac/pytest-8.3.5-py3-none-any.whl", hash = "sha256:c69214aa47deac29fad6c2a4f590b9c4a9fdb16a403176fe154b79c0b4d4d820", size = 343634, upload-time = "2025-03-02T12:54:52.069Z" },
]

[[package]]
name = "python-dateutil"
version = "2.9.0.post0"
source = { registry = "https://pypi.org/simple" }
dependencies = [
    { name = "six" },
]
sdist = { url = "https://files.pythonhosted.org/packages/66/c0/0c8b6ad9f17a802ee498c46e004a0eb49bc148f2fd230864601a86dcf6db/python-dateutil-2.9.0.post0.tar.gz", hash = "sha256:37dd54208da7e1cd875388217d5e00ebd4179249f90fb72437e91a35459a0ad3", size = 342432, upload-time = "2024-03-01T18:36:20.211Z" }
wheels = [
    { url = "https://files.pythonhosted.org/packages/ec/57/56b9bcc3c9c6a792fcbaf139543cee77261f3651ca9da0c93f5c1221264b/python_dateutil-2.9.0.post0-py2.py3-none-any.whl", hash = "sha256:a8b2bc7bffae282281c8140a97d3aa9c14da0b136dfe83f850eea9a5f7470427", size = 229892, upload-time = "2024-03-01T18:36:18.57Z" },
]

[[package]]
name = "python-slugify"
version = "8.0.4"
source = { registry = "https://pypi.org/simple" }
dependencies = [
    { name = "text-unidecode" },
]
sdist = { url = "https://files.pythonhosted.org/packages/87/c7/5e1547c44e31da50a460df93af11a535ace568ef89d7a811069ead340c4a/python-slugify-8.0.4.tar.gz", hash = "sha256:59202371d1d05b54a9e7720c5e038f928f45daaffe41dd10822f3907b937c856", size = 10921, upload-time = "2024-02-08T18:32:45.488Z" }
wheels = [
    { url = "https://files.pythonhosted.org/packages/a4/62/02da182e544a51a5c3ccf4b03ab79df279f9c60c5e82d5e8bec7ca26ac11/python_slugify-8.0.4-py2.py3-none-any.whl", hash = "sha256:276540b79961052b66b7d116620b36518847f52d5fd9e3a70164fc8c50faa6b8", size = 10051, upload-time = "2024-02-08T18:32:43.911Z" },
]

[[package]]
name = "pytz"
version = "2025.2"
source = { registry = "https://pypi.org/simple" }
sdist = { url = "https://files.pythonhosted.org/packages/f8/bf/abbd3cdfb8fbc7fb3d4d38d320f2441b1e7cbe29be4f23797b4a2b5d8aac/pytz-2025.2.tar.gz", hash = "sha256:360b9e3dbb49a209c21ad61809c7fb453643e048b38924c765813546746e81c3", size = 320884, upload-time = "2025-03-25T02:25:00.538Z" }
wheels = [
    { url = "https://files.pythonhosted.org/packages/81/c4/34e93fe5f5429d7570ec1fa436f1986fb1f00c3e0f43a589fe2bbcd22c3f/pytz-2025.2-py2.py3-none-any.whl", hash = "sha256:5ddf76296dd8c44c26eb8f4b6f35488f3ccbf6fbbd7adee0b7262d43f0ec2f00", size = 509225, upload-time = "2025-03-25T02:24:58.468Z" },
]

[[package]]
name = "pyyaml"
version = "6.0.2"
source = { registry = "https://pypi.org/simple" }
sdist = { url = "https://files.pythonhosted.org/packages/54/ed/79a089b6be93607fa5cdaedf301d7dfb23af5f25c398d5ead2525b063e17/pyyaml-6.0.2.tar.gz", hash = "sha256:d584d9ec91ad65861cc08d42e834324ef890a082e591037abe114850ff7bbc3e", size = 130631, upload-time = "2024-08-06T20:33:50.674Z" }
wheels = [
    { url = "https://files.pythonhosted.org/packages/86/0c/c581167fc46d6d6d7ddcfb8c843a4de25bdd27e4466938109ca68492292c/PyYAML-6.0.2-cp312-cp312-macosx_10_9_x86_64.whl", hash = "sha256:c70c95198c015b85feafc136515252a261a84561b7b1d51e3384e0655ddf25ab", size = 183873, upload-time = "2024-08-06T20:32:25.131Z" },
    { url = "https://files.pythonhosted.org/packages/a8/0c/38374f5bb272c051e2a69281d71cba6fdb983413e6758b84482905e29a5d/PyYAML-6.0.2-cp312-cp312-macosx_11_0_arm64.whl", hash = "sha256:ce826d6ef20b1bc864f0a68340c8b3287705cae2f8b4b1d932177dcc76721725", size = 173302, upload-time = "2024-08-06T20:32:26.511Z" },
    { url = "https://files.pythonhosted.org/packages/c3/93/9916574aa8c00aa06bbac729972eb1071d002b8e158bd0e83a3b9a20a1f7/PyYAML-6.0.2-cp312-cp312-manylinux_2_17_aarch64.manylinux2014_aarch64.whl", hash = "sha256:1f71ea527786de97d1a0cc0eacd1defc0985dcf6b3f17bb77dcfc8c34bec4dc5", size = 739154, upload-time = "2024-08-06T20:32:28.363Z" },
    { url = "https://files.pythonhosted.org/packages/95/0f/b8938f1cbd09739c6da569d172531567dbcc9789e0029aa070856f123984/PyYAML-6.0.2-cp312-cp312-manylinux_2_17_s390x.manylinux2014_s390x.whl", hash = "sha256:9b22676e8097e9e22e36d6b7bda33190d0d400f345f23d4065d48f4ca7ae0425", size = 766223, upload-time = "2024-08-06T20:32:30.058Z" },
    { url = "https://files.pythonhosted.org/packages/b9/2b/614b4752f2e127db5cc206abc23a8c19678e92b23c3db30fc86ab731d3bd/PyYAML-6.0.2-cp312-cp312-manylinux_2_17_x86_64.manylinux2014_x86_64.whl", hash = "sha256:80bab7bfc629882493af4aa31a4cfa43a4c57c83813253626916b8c7ada83476", size = 767542, upload-time = "2024-08-06T20:32:31.881Z" },
    { url = "https://files.pythonhosted.org/packages/d4/00/dd137d5bcc7efea1836d6264f049359861cf548469d18da90cd8216cf05f/PyYAML-6.0.2-cp312-cp312-musllinux_1_1_aarch64.whl", hash = "sha256:0833f8694549e586547b576dcfaba4a6b55b9e96098b36cdc7ebefe667dfed48", size = 731164, upload-time = "2024-08-06T20:32:37.083Z" },
    { url = "https://files.pythonhosted.org/packages/c9/1f/4f998c900485e5c0ef43838363ba4a9723ac0ad73a9dc42068b12aaba4e4/PyYAML-6.0.2-cp312-cp312-musllinux_1_1_x86_64.whl", hash = "sha256:8b9c7197f7cb2738065c481a0461e50ad02f18c78cd75775628afb4d7137fb3b", size = 756611, upload-time = "2024-08-06T20:32:38.898Z" },
    { url = "https://files.pythonhosted.org/packages/df/d1/f5a275fdb252768b7a11ec63585bc38d0e87c9e05668a139fea92b80634c/PyYAML-6.0.2-cp312-cp312-win32.whl", hash = "sha256:ef6107725bd54b262d6dedcc2af448a266975032bc85ef0172c5f059da6325b4", size = 140591, upload-time = "2024-08-06T20:32:40.241Z" },
    { url = "https://files.pythonhosted.org/packages/0c/e8/4f648c598b17c3d06e8753d7d13d57542b30d56e6c2dedf9c331ae56312e/PyYAML-6.0.2-cp312-cp312-win_amd64.whl", hash = "sha256:7e7401d0de89a9a855c839bc697c079a4af81cf878373abd7dc625847d25cbd8", size = 156338, upload-time = "2024-08-06T20:32:41.93Z" },
    { url = "https://files.pythonhosted.org/packages/ef/e3/3af305b830494fa85d95f6d95ef7fa73f2ee1cc8ef5b495c7c3269fb835f/PyYAML-6.0.2-cp313-cp313-macosx_10_13_x86_64.whl", hash = "sha256:efdca5630322a10774e8e98e1af481aad470dd62c3170801852d752aa7a783ba", size = 181309, upload-time = "2024-08-06T20:32:43.4Z" },
    { url = "https://files.pythonhosted.org/packages/45/9f/3b1c20a0b7a3200524eb0076cc027a970d320bd3a6592873c85c92a08731/PyYAML-6.0.2-cp313-cp313-macosx_11_0_arm64.whl", hash = "sha256:50187695423ffe49e2deacb8cd10510bc361faac997de9efef88badc3bb9e2d1", size = 171679, upload-time = "2024-08-06T20:32:44.801Z" },
    { url = "https://files.pythonhosted.org/packages/7c/9a/337322f27005c33bcb656c655fa78325b730324c78620e8328ae28b64d0c/PyYAML-6.0.2-cp313-cp313-manylinux_2_17_aarch64.manylinux2014_aarch64.whl", hash = "sha256:0ffe8360bab4910ef1b9e87fb812d8bc0a308b0d0eef8c8f44e0254ab3b07133", size = 733428, upload-time = "2024-08-06T20:32:46.432Z" },
    { url = "https://files.pythonhosted.org/packages/a3/69/864fbe19e6c18ea3cc196cbe5d392175b4cf3d5d0ac1403ec3f2d237ebb5/PyYAML-6.0.2-cp313-cp313-manylinux_2_17_s390x.manylinux2014_s390x.whl", hash = "sha256:17e311b6c678207928d649faa7cb0d7b4c26a0ba73d41e99c4fff6b6c3276484", size = 763361, upload-time = "2024-08-06T20:32:51.188Z" },
    { url = "https://files.pythonhosted.org/packages/04/24/b7721e4845c2f162d26f50521b825fb061bc0a5afcf9a386840f23ea19fa/PyYAML-6.0.2-cp313-cp313-manylinux_2_17_x86_64.manylinux2014_x86_64.whl", hash = "sha256:70b189594dbe54f75ab3a1acec5f1e3faa7e8cf2f1e08d9b561cb41b845f69d5", size = 759523, upload-time = "2024-08-06T20:32:53.019Z" },
    { url = "https://files.pythonhosted.org/packages/2b/b2/e3234f59ba06559c6ff63c4e10baea10e5e7df868092bf9ab40e5b9c56b6/PyYAML-6.0.2-cp313-cp313-musllinux_1_1_aarch64.whl", hash = "sha256:41e4e3953a79407c794916fa277a82531dd93aad34e29c2a514c2c0c5fe971cc", size = 726660, upload-time = "2024-08-06T20:32:54.708Z" },
    { url = "https://files.pythonhosted.org/packages/fe/0f/25911a9f080464c59fab9027482f822b86bf0608957a5fcc6eaac85aa515/PyYAML-6.0.2-cp313-cp313-musllinux_1_1_x86_64.whl", hash = "sha256:68ccc6023a3400877818152ad9a1033e3db8625d899c72eacb5a668902e4d652", size = 751597, upload-time = "2024-08-06T20:32:56.985Z" },
    { url = "https://files.pythonhosted.org/packages/14/0d/e2c3b43bbce3cf6bd97c840b46088a3031085179e596d4929729d8d68270/PyYAML-6.0.2-cp313-cp313-win32.whl", hash = "sha256:bc2fa7c6b47d6bc618dd7fb02ef6fdedb1090ec036abab80d4681424b84c1183", size = 140527, upload-time = "2024-08-06T20:33:03.001Z" },
    { url = "https://files.pythonhosted.org/packages/fa/de/02b54f42487e3d3c6efb3f89428677074ca7bf43aae402517bc7cca949f3/PyYAML-6.0.2-cp313-cp313-win_amd64.whl", hash = "sha256:8388ee1976c416731879ac16da0aff3f63b286ffdd57cdeb95f3f2e085687563", size = 156446, upload-time = "2024-08-06T20:33:04.33Z" },
]

[[package]]
name = "referencing"
version = "0.36.2"
source = { registry = "https://pypi.org/simple" }
dependencies = [
    { name = "attrs" },
    { name = "rpds-py" },
    { name = "typing-extensions", marker = "python_full_version < '3.13'" },
]
sdist = { url = "https://files.pythonhosted.org/packages/2f/db/98b5c277be99dd18bfd91dd04e1b759cad18d1a338188c936e92f921c7e2/referencing-0.36.2.tar.gz", hash = "sha256:df2e89862cd09deabbdba16944cc3f10feb6b3e6f18e902f7cc25609a34775aa", size = 74744, upload-time = "2025-01-25T08:48:16.138Z" }
wheels = [
    { url = "https://files.pythonhosted.org/packages/c1/b1/3baf80dc6d2b7bc27a95a67752d0208e410351e3feb4eb78de5f77454d8d/referencing-0.36.2-py3-none-any.whl", hash = "sha256:e8699adbbf8b5c7de96d8ffa0eb5c158b3beafce084968e2ea8bb08c6794dcd0", size = 26775, upload-time = "2025-01-25T08:48:14.241Z" },
]

[[package]]
name = "requests"
version = "2.32.3"
source = { registry = "https://pypi.org/simple" }
dependencies = [
    { name = "certifi" },
    { name = "charset-normalizer" },
    { name = "idna" },
    { name = "urllib3" },
]
sdist = { url = "https://files.pythonhosted.org/packages/63/70/2bf7780ad2d390a8d301ad0b550f1581eadbd9a20f896afe06353c2a2913/requests-2.32.3.tar.gz", hash = "sha256:55365417734eb18255590a9ff9eb97e9e1da868d4ccd6402399eaf68af20a760", size = 131218, upload-time = "2024-05-29T15:37:49.536Z" }
wheels = [
    { url = "https://files.pythonhosted.org/packages/f9/9b/335f9764261e915ed497fcdeb11df5dfd6f7bf257d4a6a2a686d80da4d54/requests-2.32.3-py3-none-any.whl", hash = "sha256:70761cfe03c773ceb22aa2f671b4757976145175cdfca038c02654d061d6dcc6", size = 64928, upload-time = "2024-05-29T15:37:47.027Z" },
]

[[package]]
name = "rfc3986"
version = "2.0.0"
source = { registry = "https://pypi.org/simple" }
sdist = { url = "https://files.pythonhosted.org/packages/85/40/1520d68bfa07ab5a6f065a186815fb6610c86fe957bc065754e47f7b0840/rfc3986-2.0.0.tar.gz", hash = "sha256:97aacf9dbd4bfd829baad6e6309fa6573aaf1be3f6fa735c8ab05e46cecb261c", size = 49026, upload-time = "2022-01-10T00:52:30.832Z" }
wheels = [
    { url = "https://files.pythonhosted.org/packages/ff/9a/9afaade874b2fa6c752c36f1548f718b5b83af81ed9b76628329dab81c1b/rfc3986-2.0.0-py2.py3-none-any.whl", hash = "sha256:50b1502b60e289cb37883f3dfd34532b8873c7de9f49bb546641ce9cbd256ebd", size = 31326, upload-time = "2022-01-10T00:52:29.594Z" },
]

[[package]]
name = "rich"
version = "14.0.0"
source = { registry = "https://pypi.org/simple" }
dependencies = [
    { name = "markdown-it-py" },
    { name = "pygments" },
]
sdist = { url = "https://files.pythonhosted.org/packages/a1/53/830aa4c3066a8ab0ae9a9955976fb770fe9c6102117c8ec4ab3ea62d89e8/rich-14.0.0.tar.gz", hash = "sha256:82f1bc23a6a21ebca4ae0c45af9bdbc492ed20231dcb63f297d6d1021a9d5725", size = 224078, upload-time = "2025-03-30T14:15:14.23Z" }
wheels = [
    { url = "https://files.pythonhosted.org/packages/0d/9b/63f4c7ebc259242c89b3acafdb37b41d1185c07ff0011164674e9076b491/rich-14.0.0-py3-none-any.whl", hash = "sha256:1c9491e1951aac09caffd42f448ee3d04e58923ffe14993f6e83068dc395d7e0", size = 243229, upload-time = "2025-03-30T14:15:12.283Z" },
]

[[package]]
name = "rpds-py"
version = "0.25.0"
source = { registry = "https://pypi.org/simple" }
sdist = { url = "https://files.pythonhosted.org/packages/96/d2/7bed8453e53f6c9dea7ff4c19ee980fd87be607b2caf023d62c6579e6c30/rpds_py-0.25.0.tar.gz", hash = "sha256:4d97661bf5848dd9e5eb7ded480deccf9d32ce2cd500b88a26acbf7bd2864985", size = 26822, upload-time = "2025-05-15T13:42:03.815Z" }
wheels = [
    { url = "https://files.pythonhosted.org/packages/ee/b5/819fd819dd66a65951749a2a475a0b4455fa3ad0b4f84eba5a7d785ac07b/rpds_py-0.25.0-cp312-cp312-macosx_10_12_x86_64.whl", hash = "sha256:89260601d497fa5957c3e46f10b16cfa2a4808ad4dd46cddc0b997461923a7d9", size = 364544, upload-time = "2025-05-15T13:39:02.1Z" },
    { url = "https://files.pythonhosted.org/packages/bb/66/aea9c48e9f6d8f88b8ecf4ac7f6c6d742e005c33e0bdd46ce0d9f12aee27/rpds_py-0.25.0-cp312-cp312-macosx_11_0_arm64.whl", hash = "sha256:637ec39f97e342a3f76af739eda96800549d92f3aa27a2170b6dcbdffd49f480", size = 350634, upload-time = "2025-05-15T13:39:03.524Z" },
    { url = "https://files.pythonhosted.org/packages/20/93/e5ee11a1b139f0064d82fff24265de881949e8be96453ec7cc26511e2216/rpds_py-0.25.0-cp312-cp312-manylinux_2_17_aarch64.manylinux2014_aarch64.whl", hash = "sha256:2bd08c82336412a39a598e5baccab2ee2d7bd54e9115c8b64f2febb45da5c368", size = 392993, upload-time = "2025-05-15T13:39:05.485Z" },
    { url = "https://files.pythonhosted.org/packages/3e/46/751eb56baa015486dd353d22dcc12252c69ad30845bd87322702431fe519/rpds_py-0.25.0-cp312-cp312-manylinux_2_17_armv7l.manylinux2014_armv7l.whl", hash = "sha256:837fd066f974e5b98c69ac83ec594b79a2724a39a92a157b8651615e5032e530", size = 399671, upload-time = "2025-05-15T13:39:07.01Z" },
    { url = "https://files.pythonhosted.org/packages/90/8f/8c2fe58710e1af0d730173078365cfbea217af7a50e4d4c15d8c125c2bf5/rpds_py-0.25.0-cp312-cp312-manylinux_2_17_ppc64le.manylinux2014_ppc64le.whl", hash = "sha256:653a066d2a4a332d4f8a11813e8124b643fa7b835b78468087a9898140469eee", size = 452889, upload-time = "2025-05-15T13:39:09.082Z" },
    { url = "https://files.pythonhosted.org/packages/e1/60/5192ddcde55bc19055994c19cb294fb62494fe3b19f707d3572311a06057/rpds_py-0.25.0-cp312-cp312-manylinux_2_17_s390x.manylinux2014_s390x.whl", hash = "sha256:91a51499be506022b9f09facfc42f0c3a1c45969c0fc8f0bbebc8ff23ab9e531", size = 441069, upload-time = "2025-05-15T13:39:10.689Z" },
    { url = "https://files.pythonhosted.org/packages/c4/0e/0cbcef1144cd9ed9e30bbcbfb98a823904fefa12b8ebc1e5a0426d8d6a7e/rpds_py-0.25.0-cp312-cp312-manylinux_2_17_x86_64.manylinux2014_x86_64.whl", hash = "sha256:eb91471640390a82744b164f8a0be4d7c89d173b1170713f9639c6bad61e9e64", size = 391281, upload-time = "2025-05-15T13:39:12.22Z" },
    { url = "https://files.pythonhosted.org/packages/b9/e5/509a90ae0496af514c9f00fcbf8952cf3f9279e1c9a78738baa0e5c42b7a/rpds_py-0.25.0-cp312-cp312-manylinux_2_5_i686.manylinux1_i686.whl", hash = "sha256:28bd2969445acc2d6801a22f97a43134ae3cb18e7495d668bfaa8d82b8526cdc", size = 425308, upload-time = "2025-05-15T13:39:13.787Z" },
    { url = "https://files.pythonhosted.org/packages/e3/61/248102bcc5f3943f337693131a07ad36fac3915d66edcd7d7c74df0770d0/rpds_py-0.25.0-cp312-cp312-musllinux_1_2_aarch64.whl", hash = "sha256:f933b35fa563f047896a70b69414dfb3952831817e4c4b3a6faa96737627f363", size = 570074, upload-time = "2025-05-15T13:39:15.488Z" },
    { url = "https://files.pythonhosted.org/packages/7d/a1/34d1286b1b655fd2219e56587862f4a894f98d025cde58ae7bf9ed3d54be/rpds_py-0.25.0-cp312-cp312-musllinux_1_2_i686.whl", hash = "sha256:80b37b37525492250adc7cbca20ae7084f86eb3eb62414b624d2a400370853b1", size = 595438, upload-time = "2025-05-15T13:39:17.209Z" },
    { url = "https://files.pythonhosted.org/packages/be/4a/413b8f664ffdbfa3b711e03328212ee26db9c2710f8148bcb21f379fb9b5/rpds_py-0.25.0-cp312-cp312-musllinux_1_2_x86_64.whl", hash = "sha256:864573b6440b770db5a8693547a8728d7fd32580d4903010a8eee0bb5b03b130", size = 561950, upload-time = "2025-05-15T13:39:18.78Z" },
    { url = "https://files.pythonhosted.org/packages/f5/25/7c1a6461b704b1408591d9c3739a0cfa05f08a9bf3afc3f5f8cd8a86f5d5/rpds_py-0.25.0-cp312-cp312-win32.whl", hash = "sha256:ad4a896896346adab86d52b31163c39d49e4e94c829494b96cc064bff82c5851", size = 222692, upload-time = "2025-05-15T13:39:22.916Z" },
    { url = "https://files.pythonhosted.org/packages/f2/43/891aeac02896d5a7eaa720c30cc2b960e6e5b9b6364db067a57a29597a99/rpds_py-0.25.0-cp312-cp312-win_amd64.whl", hash = "sha256:4fbec54cc42fa90ca69158d75f125febc4116b2d934e71c78f97de1388a8feb2", size = 235489, upload-time = "2025-05-15T13:39:24.43Z" },
    { url = "https://files.pythonhosted.org/packages/0d/d9/6534d5a9d00038261894551ee8043267f17c019e6c0df3c7d822fb5914f1/rpds_py-0.25.0-cp313-cp313-macosx_10_12_x86_64.whl", hash = "sha256:4e5fe366fa53bd6777cf5440245366705338587b2cf8d61348ddaad744eb591a", size = 364375, upload-time = "2025-05-15T13:39:25.878Z" },
    { url = "https://files.pythonhosted.org/packages/af/9d/f90c079635017cc50350cbbbf2c4fea7b2a75a24bea92211da1b0c52d55f/rpds_py-0.25.0-cp313-cp313-macosx_11_0_arm64.whl", hash = "sha256:54f925ff8d4443b7cae23a5215954abbf4736a3404188bde53c4d744ac001d89", size = 350284, upload-time = "2025-05-15T13:39:27.336Z" },
    { url = "https://files.pythonhosted.org/packages/f9/04/b54c5b3abdccf03ca3ec3317bd68caaa7907a61fea063096ee08d128b6ed/rpds_py-0.25.0-cp313-cp313-manylinux_2_17_aarch64.manylinux2014_aarch64.whl", hash = "sha256:d58258a66255b2500ddaa4f33191ada5ec983a429c09eb151daf81efbb9aa115", size = 392107, upload-time = "2025-05-15T13:39:30.99Z" },
    { url = "https://files.pythonhosted.org/packages/aa/99/001bc3ab81c1798ee4c7bba7950134258d899e566d6839b6696b47248f71/rpds_py-0.25.0-cp313-cp313-manylinux_2_17_armv7l.manylinux2014_armv7l.whl", hash = "sha256:8f3a57f08c558d0983a708bfe6d1265f47b5debff9b366b2f2091690fada055c", size = 398612, upload-time = "2025-05-15T13:39:32.505Z" },
    { url = "https://files.pythonhosted.org/packages/00/e1/e22893e1043938811a50c857a5780e0a4e2da02dd10ac041ecca1044906a/rpds_py-0.25.0-cp313-cp313-manylinux_2_17_ppc64le.manylinux2014_ppc64le.whl", hash = "sha256:b7d60d42f1b9571341ad2322e748f7a60f9847546cd801a3a0eb72a1b54c6519", size = 452190, upload-time = "2025-05-15T13:39:34.024Z" },
    { url = "https://files.pythonhosted.org/packages/fb/6c/7071e6d27e784ac33ab4ca048eb550b5fc4f381b29e9ba33254bc6e7eaf6/rpds_py-0.25.0-cp313-cp313-manylinux_2_17_s390x.manylinux2014_s390x.whl", hash = "sha256:a54b94b0e4de95aa92618906fb631779d9fde29b4bf659f482c354a3a79fd025", size = 440634, upload-time = "2025-05-15T13:39:36.048Z" },
    { url = "https://files.pythonhosted.org/packages/57/17/7343ea3ec906ee8c2b64a956d702de5067e0058b5d2869fbfb4b11625112/rpds_py-0.25.0-cp313-cp313-manylinux_2_17_x86_64.manylinux2014_x86_64.whl", hash = "sha256:af1c2241919304cc2f90e7dcb3eb1c1df6fb4172dd338e629dd6410e48b3d1a0", size = 391000, upload-time = "2025-05-15T13:39:37.802Z" },
    { url = "https://files.pythonhosted.org/packages/2b/ad/9b3c3e950108073448834f0548077e598588efa413ba8dcc91e7ad6ff59d/rpds_py-0.25.0-cp313-cp313-manylinux_2_5_i686.manylinux1_i686.whl", hash = "sha256:7d34547810bfd61acf8a441e8a3651e7a919e8e8aed29850be14a1b05cfc6f41", size = 424621, upload-time = "2025-05-15T13:39:39.409Z" },
    { url = "https://files.pythonhosted.org/packages/57/06/bd99ca30a6e539c18c6175501c1dd7f9ef0640f7b1dc0b14b094785b509a/rpds_py-0.25.0-cp313-cp313-musllinux_1_2_aarch64.whl", hash = "sha256:66568caacf18542f0cf213db7adf3de2da6ad58c7bf2c4fafec0d81ae557443b", size = 569529, upload-time = "2025-05-15T13:39:41.011Z" },
    { url = "https://files.pythonhosted.org/packages/c5/79/93381a25668466502adc082d3ce2a9ff35f8116e5e2711cedda0bfcfd699/rpds_py-0.25.0-cp313-cp313-musllinux_1_2_i686.whl", hash = "sha256:e49e4c3e899c32884d7828c91d6c3aff08d2f18857f50f86cc91187c31a4ca58", size = 594638, upload-time = "2025-05-15T13:39:43.15Z" },
    { url = "https://files.pythonhosted.org/packages/91/ee/371ecc045d65af518e2210ad018892b1f7a7a21cd64661156b4d29dfd839/rpds_py-0.25.0-cp313-cp313-musllinux_1_2_x86_64.whl", hash = "sha256:20af08b0b2d5b196a2bcb70becf0b97ec5af579cee0ae6750b08a2eea3b6c77d", size = 561413, upload-time = "2025-05-15T13:39:45.3Z" },
    { url = "https://files.pythonhosted.org/packages/34/c4/85e9853312b7e5de3c98f100280fbfd903e63936f49f6f11e4cd4eb53299/rpds_py-0.25.0-cp313-cp313-win32.whl", hash = "sha256:d3dc8d6ce8f001c80919bdb49d8b0b815185933a0b8e9cdeaea42b0b6f27eeb0", size = 222326, upload-time = "2025-05-15T13:39:46.777Z" },
    { url = "https://files.pythonhosted.org/packages/65/c6/ac744cc5752b6f291b2cf13e19cd7ea3cafe68922239a3b95f05f39287b7/rpds_py-0.25.0-cp313-cp313-win_amd64.whl", hash = "sha256:113d134dc5a8d2503630ca2707b58a1bf5b1b3c69b35c7dab8690ee650c111b8", size = 234772, upload-time = "2025-05-15T13:39:48.804Z" },
    { url = "https://files.pythonhosted.org/packages/4b/aa/dabab50a2fb321a12ffe4668087e5d0f9b06286ccb260d345bf01c79b07c/rpds_py-0.25.0-cp313-cp313t-macosx_10_12_x86_64.whl", hash = "sha256:6c72a4a8fab10bc96720ad40941bb471e3b1150fb8d62dab205d495511206cf1", size = 359693, upload-time = "2025-05-15T13:39:53.913Z" },
    { url = "https://files.pythonhosted.org/packages/11/3d/acda0095fe54ee6c553d222fb3d275506f8db4198b6a72a69eef826d63c1/rpds_py-0.25.0-cp313-cp313t-macosx_11_0_arm64.whl", hash = "sha256:bb979162323f3534dce84b59f86e689a0761a2a300e0212bfaedfa80d4eb8100", size = 345911, upload-time = "2025-05-15T13:39:55.623Z" },
    { url = "https://files.pythonhosted.org/packages/db/f3/fba9b387077f9b305fce27fe22bdb731b75bfe208ae005fd09a127eced05/rpds_py-0.25.0-cp313-cp313t-manylinux_2_17_aarch64.manylinux2014_aarch64.whl", hash = "sha256:35c8cb5dcf7d36d3adf2ae0730b60fb550a8feb6e432bee7ef84162a0d15714b", size = 387669, upload-time = "2025-05-15T13:39:57.103Z" },
    { url = "https://files.pythonhosted.org/packages/a2/a7/b8dbcdc9a8f1e96b5abc58bdfc22f2845178279694a9294fe4feb66ae330/rpds_py-0.25.0-cp313-cp313t-manylinux_2_17_armv7l.manylinux2014_armv7l.whl", hash = "sha256:673ba018df5ae5e7b6c9a021d51ffe39c0ae1daa0041611ed27a0bca634b2d2e", size = 392202, upload-time = "2025-05-15T13:39:59.456Z" },
    { url = "https://files.pythonhosted.org/packages/60/60/2d46ad24207114cdb341490387d5a77c845827ac03f2a37182a19d072738/rpds_py-0.25.0-cp313-cp313t-manylinux_2_17_ppc64le.manylinux2014_ppc64le.whl", hash = "sha256:16fb28d3a653f67c871a47c5ca0be17bce9fab8adb8bcf7bd09f3771b8c4d860", size = 450080, upload-time = "2025-05-15T13:40:01.131Z" },
    { url = "https://files.pythonhosted.org/packages/85/ae/b1966ca161942f2edf0b2c4fb448b88c19bdb37e982d0907c4b484eb0bbc/rpds_py-0.25.0-cp313-cp313t-manylinux_2_17_s390x.manylinux2014_s390x.whl", hash = "sha256:12a84c3851f9e68633d883c01347db3cb87e6160120a489f9c47162cd276b0a5", size = 438189, upload-time = "2025-05-15T13:40:02.816Z" },
    { url = "https://files.pythonhosted.org/packages/a8/b0/0a8bff40865e27fc8cd7bdf667958981794ccf5e7989890ae96c89112920/rpds_py-0.25.0-cp313-cp313t-manylinux_2_17_x86_64.manylinux2014_x86_64.whl", hash = "sha256:6b5f457afffb45d3804728a54083e31fbaf460e902e3f7d063e56d0d0814301e", size = 387925, upload-time = "2025-05-15T13:40:04.523Z" },
    { url = "https://files.pythonhosted.org/packages/a5/5d/62abbc77e18f9e67556ead54c84a7c662f39236b7a41cf1a39a24bf5e79f/rpds_py-0.25.0-cp313-cp313t-manylinux_2_5_i686.manylinux1_i686.whl", hash = "sha256:9442cbff21122e9a529b942811007d65eabe4182e7342d102caf119b229322c6", size = 417682, upload-time = "2025-05-15T13:40:06.879Z" },
    { url = "https://files.pythonhosted.org/packages/5d/eb/2f65e4332e3566d06c5ccad64441b1eaaf58a6c5999d533720f1f47d3118/rpds_py-0.25.0-cp313-cp313t-musllinux_1_2_aarch64.whl", hash = "sha256:383cf0d4288baf5a16812ed70d54ecb7f2064e255eb7fe42c38e926adeae4534", size = 565244, upload-time = "2025-05-15T13:40:08.598Z" },
    { url = "https://files.pythonhosted.org/packages/02/3a/ae5f68ab4879d6fbe3abec3139eab1664c3372d8b42864ab940a4940a61c/rpds_py-0.25.0-cp313-cp313t-musllinux_1_2_i686.whl", hash = "sha256:0dcdee07ebf76223092666c72a9552db276fbe46b98830ecd1bb836cc98adc81", size = 590459, upload-time = "2025-05-15T13:40:10.375Z" },
    { url = "https://files.pythonhosted.org/packages/c3/f6/ada6c3d9b803a9eb7bc9c8b3f3cebf7d779bbbb056cd7e3fc150e4c74c00/rpds_py-0.25.0-cp313-cp313t-musllinux_1_2_x86_64.whl", hash = "sha256:5bbfbd9c74c4dd74815bd532bf29bedea6d27d38f35ef46f9754172a14e4c655", size = 558335, upload-time = "2025-05-15T13:40:13.695Z" },
    { url = "https://files.pythonhosted.org/packages/68/9a/7d269e8f1bfe3143e699334ca0b578e16b37e6505bf10dca8c02aa8addc8/rpds_py-0.25.0-cp313-cp313t-win32.whl", hash = "sha256:90dbd2c42cb6463c07020695800ae8f347e7dbeff09da2975a988e467b624539", size = 218761, upload-time = "2025-05-15T13:40:16.043Z" },
    { url = "https://files.pythonhosted.org/packages/16/16/f5843b19b7bfd16d63b960cf4c646953010886cc62dd41b00854d77b0eed/rpds_py-0.25.0-cp313-cp313t-win_amd64.whl", hash = "sha256:8c2ad59c4342a176cb3e0d5753e1c911eabc95c210fc6d0e913c32bf560bf012", size = 232634, upload-time = "2025-05-15T13:40:17.633Z" },
]

[[package]]
name = "ruff"
version = "0.11.10"
source = { registry = "https://pypi.org/simple" }
sdist = { url = "https://files.pythonhosted.org/packages/e8/4c/4a3c5a97faaae6b428b336dcca81d03ad04779f8072c267ad2bd860126bf/ruff-0.11.10.tar.gz", hash = "sha256:d522fb204b4959909ecac47da02830daec102eeb100fb50ea9554818d47a5fa6", size = 4165632, upload-time = "2025-05-15T14:08:56.76Z" }
wheels = [
    { url = "https://files.pythonhosted.org/packages/2f/9f/596c628f8824a2ce4cd12b0f0b4c0629a62dfffc5d0f742c19a1d71be108/ruff-0.11.10-py3-none-linux_armv6l.whl", hash = "sha256:859a7bfa7bc8888abbea31ef8a2b411714e6a80f0d173c2a82f9041ed6b50f58", size = 10316243, upload-time = "2025-05-15T14:08:12.884Z" },
    { url = "https://files.pythonhosted.org/packages/3c/38/c1e0b77ab58b426f8c332c1d1d3432d9fc9a9ea622806e208220cb133c9e/ruff-0.11.10-py3-none-macosx_10_12_x86_64.whl", hash = "sha256:968220a57e09ea5e4fd48ed1c646419961a0570727c7e069842edd018ee8afed", size = 11083636, upload-time = "2025-05-15T14:08:16.551Z" },
    { url = "https://files.pythonhosted.org/packages/23/41/b75e15961d6047d7fe1b13886e56e8413be8467a4e1be0a07f3b303cd65a/ruff-0.11.10-py3-none-macosx_11_0_arm64.whl", hash = "sha256:1067245bad978e7aa7b22f67113ecc6eb241dca0d9b696144256c3a879663bca", size = 10441624, upload-time = "2025-05-15T14:08:19.032Z" },
    { url = "https://files.pythonhosted.org/packages/b6/2c/e396b6703f131406db1811ea3d746f29d91b41bbd43ad572fea30da1435d/ruff-0.11.10-py3-none-manylinux_2_17_aarch64.manylinux2014_aarch64.whl", hash = "sha256:f4854fd09c7aed5b1590e996a81aeff0c9ff51378b084eb5a0b9cd9518e6cff2", size = 10624358, upload-time = "2025-05-15T14:08:21.542Z" },
    { url = "https://files.pythonhosted.org/packages/bd/8c/ee6cca8bdaf0f9a3704796022851a33cd37d1340bceaf4f6e991eb164e2e/ruff-0.11.10-py3-none-manylinux_2_17_armv7l.manylinux2014_armv7l.whl", hash = "sha256:8b4564e9f99168c0f9195a0fd5fa5928004b33b377137f978055e40008a082c5", size = 10176850, upload-time = "2025-05-15T14:08:23.682Z" },
    { url = "https://files.pythonhosted.org/packages/e9/ce/4e27e131a434321b3b7c66512c3ee7505b446eb1c8a80777c023f7e876e6/ruff-0.11.10-py3-none-manylinux_2_17_i686.manylinux2014_i686.whl", hash = "sha256:5b6a9cc5b62c03cc1fea0044ed8576379dbaf751d5503d718c973d5418483641", size = 11759787, upload-time = "2025-05-15T14:08:25.733Z" },
    { url = "https://files.pythonhosted.org/packages/58/de/1e2e77fc72adc7cf5b5123fd04a59ed329651d3eab9825674a9e640b100b/ruff-0.11.10-py3-none-manylinux_2_17_ppc64.manylinux2014_ppc64.whl", hash = "sha256:607ecbb6f03e44c9e0a93aedacb17b4eb4f3563d00e8b474298a201622677947", size = 12430479, upload-time = "2025-05-15T14:08:28.013Z" },
    { url = "https://files.pythonhosted.org/packages/07/ed/af0f2340f33b70d50121628ef175523cc4c37619e98d98748c85764c8d88/ruff-0.11.10-py3-none-manylinux_2_17_ppc64le.manylinux2014_ppc64le.whl", hash = "sha256:7b3a522fa389402cd2137df9ddefe848f727250535c70dafa840badffb56b7a4", size = 11919760, upload-time = "2025-05-15T14:08:30.956Z" },
    { url = "https://files.pythonhosted.org/packages/24/09/d7b3d3226d535cb89234390f418d10e00a157b6c4a06dfbe723e9322cb7d/ruff-0.11.10-py3-none-manylinux_2_17_s390x.manylinux2014_s390x.whl", hash = "sha256:2f071b0deed7e9245d5820dac235cbdd4ef99d7b12ff04c330a241ad3534319f", size = 14041747, upload-time = "2025-05-15T14:08:33.297Z" },
    { url = "https://files.pythonhosted.org/packages/62/b3/a63b4e91850e3f47f78795e6630ee9266cb6963de8f0191600289c2bb8f4/ruff-0.11.10-py3-none-manylinux_2_17_x86_64.manylinux2014_x86_64.whl", hash = "sha256:4a60e3a0a617eafba1f2e4186d827759d65348fa53708ca547e384db28406a0b", size = 11550657, upload-time = "2025-05-15T14:08:35.639Z" },
    { url = "https://files.pythonhosted.org/packages/46/63/a4f95c241d79402ccdbdb1d823d156c89fbb36ebfc4289dce092e6c0aa8f/ruff-0.11.10-py3-none-musllinux_1_2_aarch64.whl", hash = "sha256:da8ec977eaa4b7bf75470fb575bea2cb41a0e07c7ea9d5a0a97d13dbca697bf2", size = 10489671, upload-time = "2025-05-15T14:08:38.437Z" },
    { url = "https://files.pythonhosted.org/packages/6a/9b/c2238bfebf1e473495659c523d50b1685258b6345d5ab0b418ca3f010cd7/ruff-0.11.10-py3-none-musllinux_1_2_armv7l.whl", hash = "sha256:ddf8967e08227d1bd95cc0851ef80d2ad9c7c0c5aab1eba31db49cf0a7b99523", size = 10160135, upload-time = "2025-05-15T14:08:41.247Z" },
    { url = "https://files.pythonhosted.org/packages/ba/ef/ba7251dd15206688dbfba7d413c0312e94df3b31b08f5d695580b755a899/ruff-0.11.10-py3-none-musllinux_1_2_i686.whl", hash = "sha256:5a94acf798a82db188f6f36575d80609072b032105d114b0f98661e1679c9125", size = 11170179, upload-time = "2025-05-15T14:08:43.762Z" },
    { url = "https://files.pythonhosted.org/packages/73/9f/5c336717293203ba275dbfa2ea16e49b29a9fd9a0ea8b6febfc17e133577/ruff-0.11.10-py3-none-musllinux_1_2_x86_64.whl", hash = "sha256:3afead355f1d16d95630df28d4ba17fb2cb9c8dfac8d21ced14984121f639bad", size = 11626021, upload-time = "2025-05-15T14:08:46.451Z" },
    { url = "https://files.pythonhosted.org/packages/d9/2b/162fa86d2639076667c9aa59196c020dc6d7023ac8f342416c2f5ec4bda0/ruff-0.11.10-py3-none-win32.whl", hash = "sha256:dc061a98d32a97211af7e7f3fa1d4ca2fcf919fb96c28f39551f35fc55bdbc19", size = 10494958, upload-time = "2025-05-15T14:08:49.601Z" },
    { url = "https://files.pythonhosted.org/packages/24/f3/66643d8f32f50a4b0d09a4832b7d919145ee2b944d43e604fbd7c144d175/ruff-0.11.10-py3-none-win_amd64.whl", hash = "sha256:5cc725fbb4d25b0f185cb42df07ab6b76c4489b4bfb740a175f3a59c70e8a224", size = 11650285, upload-time = "2025-05-15T14:08:52.392Z" },
    { url = "https://files.pythonhosted.org/packages/95/3a/2e8704d19f376c799748ff9cb041225c1d59f3e7711bc5596c8cfdc24925/ruff-0.11.10-py3-none-win_arm64.whl", hash = "sha256:ef69637b35fb8b210743926778d0e45e1bffa850a7c61e428c6b971549b5f5d1", size = 10765278, upload-time = "2025-05-15T14:08:54.56Z" },
]

[[package]]
name = "shellingham"
version = "1.5.4"
source = { registry = "https://pypi.org/simple" }
sdist = { url = "https://files.pythonhosted.org/packages/58/15/8b3609fd3830ef7b27b655beb4b4e9c62313a4e8da8c676e142cc210d58e/shellingham-1.5.4.tar.gz", hash = "sha256:8dbca0739d487e5bd35ab3ca4b36e11c4078f3a234bfce294b0a0291363404de", size = 10310, upload-time = "2023-10-24T04:13:40.426Z" }
wheels = [
    { url = "https://files.pythonhosted.org/packages/e0/f9/0595336914c5619e5f28a1fb793285925a8cd4b432c9da0a987836c7f822/shellingham-1.5.4-py2.py3-none-any.whl", hash = "sha256:7ecfff8f2fd72616f7481040475a65b2bf8af90a56c89140852d1120324e8686", size = 9755, upload-time = "2023-10-24T04:13:38.866Z" },
]

[[package]]
name = "simpleeval"
version = "1.0.3"
source = { registry = "https://pypi.org/simple" }
sdist = { url = "https://files.pythonhosted.org/packages/ff/6f/15be211749430f52f2c8f0c69158a6fc961c03aac93fa28d44d1a6f5ebc7/simpleeval-1.0.3.tar.gz", hash = "sha256:67bbf246040ac3b57c29cf048657b9cf31d4e7b9d6659684daa08ca8f1e45829", size = 24358, upload-time = "2024-11-02T10:29:46.912Z" }
wheels = [
    { url = "https://files.pythonhosted.org/packages/a0/e9/e58082fbb8cecbb6fb4133033c40cc50c248b1a331582be3a0f39138d65b/simpleeval-1.0.3-py3-none-any.whl", hash = "sha256:e3bdbb8c82c26297c9a153902d0fd1858a6c3774bf53ff4f134788c3f2035c38", size = 15762, upload-time = "2024-11-02T10:29:45.706Z" },
]

[[package]]
name = "six"
version = "1.17.0"
source = { registry = "https://pypi.org/simple" }
sdist = { url = "https://files.pythonhosted.org/packages/94/e7/b2c673351809dca68a0e064b6af791aa332cf192da575fd474ed7d6f16a2/six-1.17.0.tar.gz", hash = "sha256:ff70335d468e7eb6ec65b95b99d3a2836546063f63acc5171de367e834932a81", size = 34031, upload-time = "2024-12-04T17:35:28.174Z" }
wheels = [
    { url = "https://files.pythonhosted.org/packages/b7/ce/149a00dd41f10bc29e5921b496af8b574d8413afcd5e30dfa0ed46c2cc5e/six-1.17.0-py2.py3-none-any.whl", hash = "sha256:4721f391ed90541fddacab5acf947aa0d3dc7d27b2e1e8eda2be8970586c3274", size = 11050, upload-time = "2024-12-04T17:35:26.475Z" },
]

[[package]]
name = "tabulate"
version = "0.9.0"
source = { registry = "https://pypi.org/simple" }
sdist = { url = "https://files.pythonhosted.org/packages/ec/fe/802052aecb21e3797b8f7902564ab6ea0d60ff8ca23952079064155d1ae1/tabulate-0.9.0.tar.gz", hash = "sha256:0095b12bf5966de529c0feb1fa08671671b3368eec77d7ef7ab114be2c068b3c", size = 81090, upload-time = "2022-10-06T17:21:48.54Z" }
wheels = [
    { url = "https://files.pythonhosted.org/packages/40/44/4a5f08c96eb108af5cb50b41f76142f0afa346dfa99d5296fe7202a11854/tabulate-0.9.0-py3-none-any.whl", hash = "sha256:024ca478df22e9340661486f85298cff5f6dcdba14f3813e8830015b9ed1948f", size = 35252, upload-time = "2022-10-06T17:21:44.262Z" },
]

[[package]]
name = "text-unidecode"
version = "1.3"
source = { registry = "https://pypi.org/simple" }
sdist = { url = "https://files.pythonhosted.org/packages/ab/e2/e9a00f0ccb71718418230718b3d900e71a5d16e701a3dae079a21e9cd8f8/text-unidecode-1.3.tar.gz", hash = "sha256:bad6603bb14d279193107714b288be206cac565dfa49aa5b105294dd5c4aab93", size = 76885, upload-time = "2019-08-30T21:36:45.405Z" }
wheels = [
    { url = "https://files.pythonhosted.org/packages/a6/a5/c0b6468d3824fe3fde30dbb5e1f687b291608f9473681bbf7dabbf5a87d7/text_unidecode-1.3-py2.py3-none-any.whl", hash = "sha256:1311f10e8b895935241623731c2ba64f4c455287888b18189350b67134a822e8", size = 78154, upload-time = "2019-08-30T21:37:03.543Z" },
]

[[package]]
name = "typer"
version = "0.15.4"
source = { registry = "https://pypi.org/simple" }
dependencies = [
    { name = "click" },
    { name = "rich" },
    { name = "shellingham" },
    { name = "typing-extensions" },
]
sdist = { url = "https://files.pythonhosted.org/packages/6c/89/c527e6c848739be8ceb5c44eb8208c52ea3515c6cf6406aa61932887bf58/typer-0.15.4.tar.gz", hash = "sha256:89507b104f9b6a0730354f27c39fae5b63ccd0c95b1ce1f1a6ba0cfd329997c3", size = 101559, upload-time = "2025-05-14T16:34:57.704Z" }
wheels = [
    { url = "https://files.pythonhosted.org/packages/c9/62/d4ba7afe2096d5659ec3db8b15d8665bdcb92a3c6ff0b95e99895b335a9c/typer-0.15.4-py3-none-any.whl", hash = "sha256:eb0651654dcdea706780c466cf06d8f174405a659ffff8f163cfbfee98c0e173", size = 45258, upload-time = "2025-05-14T16:34:55.583Z" },
]

[[package]]
name = "typing-extensions"
version = "4.13.2"
source = { registry = "https://pypi.org/simple" }
sdist = { url = "https://files.pythonhosted.org/packages/f6/37/23083fcd6e35492953e8d2aaaa68b860eb422b34627b13f2ce3eb6106061/typing_extensions-4.13.2.tar.gz", hash = "sha256:e6c81219bd689f51865d9e372991c540bda33a0379d5573cddb9a3a23f7caaef", size = 106967, upload-time = "2025-04-10T14:19:05.416Z" }
wheels = [
    { url = "https://files.pythonhosted.org/packages/8b/54/b1ae86c0973cc6f0210b53d508ca3641fb6d0c56823f288d108bc7ab3cc8/typing_extensions-4.13.2-py3-none-any.whl", hash = "sha256:a439e7c04b49fec3e5d3e2beaa21755cadbbdc391694e28ccdd36ca4a1408f8c", size = 45806, upload-time = "2025-04-10T14:19:03.967Z" },
]

[[package]]
name = "typing-inspection"
version = "0.4.0"
source = { registry = "https://pypi.org/simple" }
dependencies = [
    { name = "typing-extensions" },
]
sdist = { url = "https://files.pythonhosted.org/packages/82/5c/e6082df02e215b846b4b8c0b887a64d7d08ffaba30605502639d44c06b82/typing_inspection-0.4.0.tar.gz", hash = "sha256:9765c87de36671694a67904bf2c96e395be9c6439bb6c87b5142569dcdd65122", size = 76222, upload-time = "2025-02-25T17:27:59.638Z" }
wheels = [
    { url = "https://files.pythonhosted.org/packages/31/08/aa4fdfb71f7de5176385bd9e90852eaf6b5d622735020ad600f2bab54385/typing_inspection-0.4.0-py3-none-any.whl", hash = "sha256:50e72559fcd2a6367a19f7a7e610e6afcb9fac940c650290eed893d61386832f", size = 14125, upload-time = "2025-02-25T17:27:57.754Z" },
]

[[package]]
name = "tzdata"
version = "2025.2"
source = { registry = "https://pypi.org/simple" }
sdist = { url = "https://files.pythonhosted.org/packages/95/32/1a225d6164441be760d75c2c42e2780dc0873fe382da3e98a2e1e48361e5/tzdata-2025.2.tar.gz", hash = "sha256:b60a638fcc0daffadf82fe0f57e53d06bdec2f36c4df66280ae79bce6bd6f2b9", size = 196380, upload-time = "2025-03-23T13:54:43.652Z" }
wheels = [
    { url = "https://files.pythonhosted.org/packages/5c/23/c7abc0ca0a1526a0774eca151daeb8de62ec457e77262b66b359c3c7679e/tzdata-2025.2-py2.py3-none-any.whl", hash = "sha256:1a403fada01ff9221ca8044d701868fa132215d84beb92242d9acd2147f667a8", size = 347839, upload-time = "2025-03-23T13:54:41.845Z" },
]

[[package]]
name = "urllib3"
version = "2.4.0"
source = { registry = "https://pypi.org/simple" }
sdist = { url = "https://files.pythonhosted.org/packages/8a/78/16493d9c386d8e60e442a35feac5e00f0913c0f4b7c217c11e8ec2ff53e0/urllib3-2.4.0.tar.gz", hash = "sha256:414bc6535b787febd7567804cc015fee39daab8ad86268f1310a9250697de466", size = 390672, upload-time = "2025-04-10T15:23:39.232Z" }
wheels = [
    { url = "https://files.pythonhosted.org/packages/6b/11/cc635220681e93a0183390e26485430ca2c7b5f9d33b15c74c2861cb8091/urllib3-2.4.0-py3-none-any.whl", hash = "sha256:4e16665048960a0900c702d4a66415956a584919c03361cac9f1df5c5dd7e813", size = 128680, upload-time = "2025-04-10T15:23:37.377Z" },
]

[[package]]
name = "validators"
version = "0.35.0"
source = { registry = "https://pypi.org/simple" }
sdist = { url = "https://files.pythonhosted.org/packages/53/66/a435d9ae49850b2f071f7ebd8119dd4e84872b01630d6736761e6e7fd847/validators-0.35.0.tar.gz", hash = "sha256:992d6c48a4e77c81f1b4daba10d16c3a9bb0dbb79b3a19ea847ff0928e70497a", size = 73399, upload-time = "2025-05-01T05:42:06.7Z" }
wheels = [
    { url = "https://files.pythonhosted.org/packages/fa/6e/3e955517e22cbdd565f2f8b2e73d52528b14b8bcfdb04f62466b071de847/validators-0.35.0-py3-none-any.whl", hash = "sha256:e8c947097eae7892cb3d26868d637f79f47b4a0554bc6b80065dfe5aac3705dd", size = 44712, upload-time = "2025-05-01T05:42:04.203Z" },
]

[[package]]
name = "virtualenv"
version = "20.31.2"
source = { registry = "https://pypi.org/simple" }
dependencies = [
    { name = "distlib" },
    { name = "filelock" },
    { name = "platformdirs" },
]
sdist = { url = "https://files.pythonhosted.org/packages/56/2c/444f465fb2c65f40c3a104fd0c495184c4f2336d65baf398e3c75d72ea94/virtualenv-20.31.2.tar.gz", hash = "sha256:e10c0a9d02835e592521be48b332b6caee6887f332c111aa79a09b9e79efc2af", size = 6076316, upload-time = "2025-05-08T17:58:23.811Z" }
wheels = [
    { url = "https://files.pythonhosted.org/packages/f3/40/b1c265d4b2b62b58576588510fc4d1fe60a86319c8de99fd8e9fec617d2c/virtualenv-20.31.2-py3-none-any.whl", hash = "sha256:36efd0d9650ee985f0cad72065001e66d49a6f24eb44d98980f630686243cf11", size = 6057982, upload-time = "2025-05-08T17:58:21.15Z" },
]<|MERGE_RESOLUTION|>--- conflicted
+++ resolved
@@ -42,13 +42,9 @@
 [package.metadata]
 requires-dist = [
     { name = "dtspy", url = "https://github.com/kbase/dtspy/archive/730828cff3924fc4b2215fe5c1b67bc04aad377f.tar.gz" },
-<<<<<<< HEAD
     { name = "jsonschema", specifier = ">=4.0.0" },
-    { name = "nmdc-api-utilities", specifier = ">=0.3.1" },
+    { name = "nmdc-api-utilities", specifier = ">=0.3.9" },
     { name = "pymongo", specifier = ">=4.0.0" },
-=======
-    { name = "nmdc-api-utilities", specifier = ">=0.3.9" },
->>>>>>> 7235ad9d
 ]
 
 [package.metadata.requires-dev]
