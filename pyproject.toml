[build-system]
requires = [
  "setuptools >= 65.0",
]
build-backend = "setuptools.build_meta"

[project]
name = "bertron"
version = "0.1.0"
authors = [
  {name = "Chuck Parker", email = "ctparker@lbl.gov"},
]
description = " Cross-BER Data Integration"
readme = "README.md"
requires-python = ">=3.12,<3.14"
dependencies = [
  "dtspy @ https://github.com/kbase/dtspy/archive/730828cff3924fc4b2215fe5c1b67bc04aad377f.tar.gz",
<<<<<<< HEAD
  "fastapi[standard]>=0.115.12",
  "nmdc-api-utilities>=0.3.9",
  "pymongo>=4.13.1",
  "uvicorn>=0.34.3",
=======
  "jsonschema>=4.0.0",
  "nmdc-api-utilities>=0.3.9",
  "pymongo>=4.0.0",
>>>>>>> d13768d3
]

[dependency-groups]
dev = [
    "pre-commit>=4.1.0",
    "pyright>=1.1.386",
    "pytest>=8.3.5",
    "ruff>=0.9.9",
]

[tool.pyright]
venvPath = "."
venv = ".venv"<|MERGE_RESOLUTION|>--- conflicted
+++ resolved
@@ -15,16 +15,11 @@
 requires-python = ">=3.12,<3.14"
 dependencies = [
   "dtspy @ https://github.com/kbase/dtspy/archive/730828cff3924fc4b2215fe5c1b67bc04aad377f.tar.gz",
-<<<<<<< HEAD
   "fastapi[standard]>=0.115.12",
+  "jsonschema>=4.0.0",
   "nmdc-api-utilities>=0.3.9",
   "pymongo>=4.13.1",
   "uvicorn>=0.34.3",
-=======
-  "jsonschema>=4.0.0",
-  "nmdc-api-utilities>=0.3.9",
-  "pymongo>=4.0.0",
->>>>>>> d13768d3
 ]
 
 [dependency-groups]
