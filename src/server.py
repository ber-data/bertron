import logging
from typing import Optional, Dict, Any

from fastapi import FastAPI, HTTPException, Query
from fastapi.responses import RedirectResponse
from pymongo import MongoClient
from pydantic import BaseModel, Field
from schema.datamodel import bertron_schema_pydantic
import uvicorn

from lib.helpers import get_package_version
<<<<<<< HEAD
from models import HealthResponse, VersionResponse, EntitiesResponse
=======
from models import HealthResponse, VersionResponse
from config import settings as cfg
>>>>>>> cfc64e51

# Set up logging
logger = logging.getLogger(__name__)

# Connect to the MongoDB server.
mongo_client = MongoClient(
    f"{cfg.mongo_host}:{cfg.mongo_port}",
    username=cfg.mongo_username,
    password=cfg.mongo_password,
)

app = FastAPI(
    title="BERtron API",
    description=(
        "[View source](https://github.com/ber-data/bertron/blob/main/src/server.py)\n\n"
        f"[BERtron schema](https://ber-data.github.io/bertron-schema/) version: `{get_package_version('bertron-schema')}`"
    ),
    version=f"{get_package_version('bertron')}",
)


@app.get("/", include_in_schema=False)
def get_root():
    r"""Redirect to the API documentation page."""
    return RedirectResponse(url="/docs")


@app.get("/health")
def get_health() -> HealthResponse:
    r"""Get system health information."""
    is_database_healthy = len(mongo_client.list_database_names()) > 0
    return HealthResponse(
        web_server=True,
        database=is_database_healthy,
    )


@app.get("/version")
def get_version() -> VersionResponse:
    r"""Get system version information."""
    api_package_name = "bertron"
    bertron_schema_package_name = "bertron-schema"
    return VersionResponse(
        api=get_package_version(api_package_name),
        bertron_schema=get_package_version(bertron_schema_package_name),
    )


@app.get("/bertron", response_model=EntitiesResponse)
def get_all_entities():
    r"""Get all documents from the entities collection."""
    db = mongo_client[cfg.mongo_database]

    # Check if the collection exists
    if "entities" not in db.list_collection_names():
        raise HTTPException(status_code=404, detail="Entities collection not found")

    collection = db["entities"]
    documents = list(collection.find({}))

    # Convert documents to Entity objects
    entities = []
    for doc in documents:
        entities.append(convert_document_to_entity(doc))

    return {"documents": entities, "count": len(entities)}


class MongoDBQuery(BaseModel):
    filter: Dict[str, Any] = Field(default={}, description="MongoDB find query filter")
    projection: Optional[Dict[str, Any]] = Field(
        default=None, description="Fields to include or exclude"
    )
    skip: Optional[int] = Field(
        default=0, ge=0, description="Number of documents to skip"
    )
    limit: Optional[int] = Field(
        default=100, ge=1, le=1000, description="Maximum number of documents to return"
    )
    sort: Optional[Dict[str, int]] = Field(
        default=None, description="Sort criteria (1 for ascending, -1 for descending)"
    )


@app.post("/bertron/find", response_model=EntitiesResponse)
def find_entities(query: MongoDBQuery):
    r"""Execute a MongoDB find operation on the entities collection with filter, projection, skip, limit, and sort options.

    Example query body:
    {
        "filter": {"field": "value", "number_field": {"$gt": 100}},
        "projection": {"field1": 1, "field2": 1},
        "skip": 0,
        "limit": 100,
        "sort": {"field1": 1, "field2": -1}
    }
    """
    db = mongo_client[cfg.mongo_database]

    # Check if the collection exists
    if "entities" not in db.list_collection_names():
        raise HTTPException(status_code=404, detail="Entities collection not found")

    collection = db["entities"]

    try:
        # Execute find with query parameters
        cursor = collection.find(filter=query.filter, projection=query.projection)

        # Apply skip, limit, and sort if provided
        if query.sort:
            cursor = cursor.sort(list(query.sort.items()))
        if query.skip:
            cursor = cursor.skip(query.skip)
        if query.limit:
            cursor = cursor.limit(query.limit)

        # Convert cursor to list and convert to Entity objects
        documents = list(cursor)
        entities = []
        for doc in documents:
            entities.append(convert_document_to_entity(doc))

        return {"documents": entities, "count": len(entities)}

    except Exception as e:
        raise HTTPException(status_code=400, detail=f"Query error: {str(e)}")


@app.get("/bertron/geo/nearby", response_model=EntitiesResponse)
def find_nearby_entities(
    latitude: float = Query(
        ..., ge=-90, le=90, description="Center latitude in degrees"
    ),
    longitude: float = Query(
        ..., ge=-180, le=180, description="Center longitude in degrees"
    ),
    radius_meters: float = Query(..., gt=0, description="Search radius in meters"),
):
    r"""Find entities within a specified radius of a geographic point using MongoDB's $near operator.

    This endpoint uses MongoDB's geospatial $near query which requires a 2dsphere index
    on the coordinates field for optimal performance.

    Example: /bertron/geo/nearby?latitude=47.6062&longitude=-122.3321&radius_meters=10000
    """
    db = mongo_client[cfg.mongo_database]

    # Check if the collection exists
    if "entities" not in db.list_collection_names():
        raise HTTPException(status_code=404, detail="Entities collection not found")

    collection = db["entities"]

    try:
        # Build the $near geospatial query
        geo_filter = {
            "geojson": {
                "$near": {
                    "$geometry": {
                        "type": "Point",
                        "coordinates": [
                            longitude,
                            latitude,
                        ],  # MongoDB uses [lng, lat] format
                    },
                    "$maxDistance": radius_meters,
                }
            }
        }

        # Execute find with geospatial filter
        cursor = collection.find(filter=geo_filter)

        # Convert cursor to list and convert to Entity objects
        documents = list(cursor)
        entities = []
        for doc in documents:
            entities.append(convert_document_to_entity(doc))

        return {"documents": entities, "count": len(entities)}

    except Exception as e:
        raise HTTPException(status_code=400, detail=f"Nearby query error: {str(e)}")


@app.get("/bertron/geo/bbox", response_model=EntitiesResponse)
def find_entities_in_bounding_box(
    southwest_lat: float = Query(
        ..., ge=-90, le=90, description="Southwest corner latitude"
    ),
    southwest_lng: float = Query(
        ..., ge=-180, le=180, description="Southwest corner longitude"
    ),
    northeast_lat: float = Query(
        ..., ge=-90, le=90, description="Northeast corner latitude"
    ),
    northeast_lng: float = Query(
        ..., ge=-180, le=180, description="Northeast corner longitude"
    ),
):
    r"""Find entities within a bounding box using MongoDB's $geoWithin operator.

    This endpoint finds all entities whose coordinates fall within the specified
    rectangular bounding box defined by southwest and northeast corners.

    Example: /bertron/geo/bbox?southwest_lat=47.5&southwest_lng=-122.4&northeast_lat=47.7&northeast_lng=-122.2
    """
    db = mongo_client[cfg.mongo_database]

    # Check if the collection exists
    if "entities" not in db.list_collection_names():
        raise HTTPException(status_code=404, detail="Entities collection not found")

    collection = db["entities"]

    try:
        # Validate bounding box coordinates
        if southwest_lat >= northeast_lat:
            raise HTTPException(
                status_code=400,
                detail="Southwest latitude must be less than northeast latitude",
            )
        if southwest_lng >= northeast_lng:
            raise HTTPException(
                status_code=400,
                detail="Southwest longitude must be less than northeast longitude",
            )

        # Build the $geoWithin bounding box query
        geo_filter = {
            "geojson": {
                "$geoWithin": {
                    "$box": [
                        [
                            southwest_lng,
                            southwest_lat,
                        ],  # MongoDB uses [lng, lat] format
                        [northeast_lng, northeast_lat],
                    ]
                }
            }
        }

        # Execute find with geospatial filter
        cursor = collection.find(filter=geo_filter)

        # Convert cursor to list and convert to Entity objects
        documents = list(cursor)
        entities = []
        for doc in documents:
            entities.append(convert_document_to_entity(doc))

        return {"documents": entities, "count": len(entities)}

    except Exception as e:
        raise HTTPException(
            status_code=400, detail=f"Bounding box query error: {str(e)}"
        )


@app.get("/bertron/{id}", response_model=bertron_schema_pydantic.Entity)
def get_entity_by_id(id: str):
    r"""Get a single entity by its ID.

    Example: /bertron/emsl:12345
    """
    db = mongo_client[cfg.mongo_database]

    # Check if the collection exists
    if "entities" not in db.list_collection_names():
        raise HTTPException(status_code=404, detail="Entities collection not found")

    collection = db["entities"]

    try:
        # Find the entity by ID - get all fields for proper validation
        document = collection.find_one(filter={"id": id})

        if not document:
            raise HTTPException(
                status_code=404, detail=f"Entity with id '{id}' not found"
            )

        # Validate and create Entity instance
        try:
            entity = convert_document_to_entity(document)
            return entity
        except Exception as validation_error:
            logger.error(f"Entity validation failed for id '{id}': {validation_error}")
            raise HTTPException(
                status_code=500,
                detail=f"Entity data validation failed: {str(validation_error)}",
            )

    except HTTPException:
        # Re-raise HTTP exceptions
        raise
    except Exception as e:
        raise HTTPException(status_code=400, detail=f"Query error: {str(e)}")


def convert_document_to_entity(
    document: Dict[str, Any],
) -> Optional[bertron_schema_pydantic.Entity]:
    """Convert a MongoDB document to an Entity object."""
    # Remove MongoDB _id, metadata, geojson
    document.pop("_id", None)
    document.pop("_metadata", None)
    document.pop("geojson", None)

    return bertron_schema_pydantic.Entity(**document)


if __name__ == "__main__":
    uvicorn.run(app, host="0.0.0.0", port=8000)<|MERGE_RESOLUTION|>--- conflicted
+++ resolved
@@ -9,12 +9,9 @@
 import uvicorn
 
 from lib.helpers import get_package_version
-<<<<<<< HEAD
 from models import HealthResponse, VersionResponse, EntitiesResponse
-=======
-from models import HealthResponse, VersionResponse
 from config import settings as cfg
->>>>>>> cfc64e51
+
 
 # Set up logging
 logger = logging.getLogger(__name__)
