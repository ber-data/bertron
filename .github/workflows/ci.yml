--- conflicted
+++ resolved
@@ -38,36 +38,23 @@
       - name: Check formatting
         run: uv run ruff format --check -- src/
 
-      - name: Linting
+      - name: Lint
         run: uv run ruff check -- src/
 
-<<<<<<< HEAD
-      # - name: Run tests locally
-      #   run: uv run pytest tests
-
-=======
->>>>>>> cfc64e51
       # Note: This spins up containers running the default services.
       #       This does not include the `ingest` or `test` services,
       #       which aren't part of the default profile.
       - name: Spin up Docker Compose stack in background
         run: docker compose up --detach
 
-<<<<<<< HEAD
-      # Note: This spins up the "test" container.
-      - name: Run ingest script
-        run: docker compose --profile=tools run ingest  
+      - name: Spin up `ingest` container
+        run: docker compose run --rm ingest
 
-      # Note: Runs the "test" container.
-      - name: Spin up `test` container
-        run: docker compose --profile=tools up test
-=======
-      # Note: The `--exit-code-from test` option applies the exit code of the `test` container
-      #       to the `docker compose` process, so that the GHA step fails if tests fail.
+      # Note: The `--exit-code-from test` option applies the exit code of the `ingest` container
+      #       to the `docker compose` process, so that the GHA step fails if ingest fails.
       #       Reference: https://docs.docker.com/reference/cli/docker/compose/up/
       - name: Spin up `test` container
         run: docker compose up --exit-code-from test test
->>>>>>> cfc64e51
 
       # Note: This spins everything down.
       - name: Spin down Docker Compose stack
