import sys
from typing import Dict, Any
from unittest.mock import patch

from fastapi.testclient import TestClient
from pymongo import MongoClient
from pymongo.database import Database
import pytest
from starlette import status

from config import settings as cfg
from server import app
from src.ingest_data import main as ingest_main


@pytest.fixture
def test_client():
    test_client = TestClient(app)
    yield test_client


@pytest.fixture
def seeded_db():
    r"""Yields a database seeded using (effectively) the `ingest` script."""

    # Get a reference to the test database.
    mongo_client = MongoClient(
        host=cfg.mongo_host,
        port=cfg.mongo_port,
        username=cfg.mongo_username,
        password=cfg.mongo_password,
    )
    db = mongo_client[cfg.mongo_database]

    # Drop the test database.
    mongo_client.drop_database(cfg.mongo_database)

    # Invoke the standard `ingest` script to populate the test database.
    #
    # Note: We patch `sys.argv` so that the script can run as if it
    #       were invoked from the command line.
    #
    #       TODO: Update the ingest script so its core functionality
    #             can be invoked directly (e.g. as a function) without
    #             needing to patch `sys.argv`.
    #
    ingest_cli_args = [
        "ingest_data.py",
        "--mongo-uri",
        f"mongodb://{cfg.mongo_username}:{cfg.mongo_password}@{cfg.mongo_host}:{cfg.mongo_port}",
        "--db-name",
        cfg.mongo_database,
        "--input",
        "tests/data",
        "--clean",
    ]
    with patch.object(sys, "argv", ingest_cli_args):
        ingest_main()
    assert len(db.list_collection_names()) > 0

    # Yield a reference to the now-seeded test database.
    yield db

    # Drop the test database.
    mongo_client.drop_database(cfg.mongo_database)

    # Close the Mongo connection.
    mongo_client.close()


class TestBertronAPI:
    r"""
    Test suite for BERtron API endpoints assuming data is loaded.

    TODO: Remove prerequisite of data having been loaded by the `ingest` script.
          Instead, implement a sufficient fixture within the test suite.
    """

    def test_get_all_entities(self, test_client: TestClient, seeded_db: Database):
        """Test getting all entities from the collection."""
        response = test_client.get("/bertron")

        assert response.status_code == status.HTTP_200_OK
        entities_data = response.json()

        # Verify response structure matches EntitiesResponse
        assert "documents" in entities_data
        assert "count" in entities_data

        # Verify data types
        assert isinstance(entities_data["documents"], list)
        assert isinstance(entities_data["count"], int)

        # Count should match the length of documents
        assert entities_data["count"] == len(entities_data["documents"])

        # If we have entities, verify structure of first entity
        if entities_data["count"] > 0:
            entity = entities_data["documents"][0]
            self._verify_entity_structure(entity)

    def test_get_entity_by_id_emsl(self, test_client: TestClient, seeded_db: Database):
        """Test getting a specific EMSL entity by ID."""
        entity_id = "EMSL:c9405190-e962-4ba5-93f0-e3ff499f4488"
        response = test_client.get(f"/bertron/{entity_id}")

        assert response.status_code == status.HTTP_200_OK
        entity = response.json()

        # Verify this is the correct entity
        assert entity["id"] == entity_id
        assert entity["ber_data_source"] == "EMSL"
        assert entity["name"] == "EMSL Sample c9405190-e962-4ba5-93f0-e3ff499f4488"
        assert entity["description"] == "Clostridium thermocellum protein extracts"

        # Verify coordinates
        assert entity["coordinates"]["latitude"] == 34
        assert entity["coordinates"]["longitude"] == 118.0

        self._verify_entity_structure(entity)

    # TODO: Consider using URL encoding (a.k.a. "percent-encoding") for the slashes.
    def test_get_entity_by_id_ess_dive(
        self, test_client: TestClient, seeded_db: Database
    ):
        """Test getting a specific ESS-DIVE entity by ID."""
        entity_id = "doi:10.15485/2441497"
        response = test_client.get(f"/bertron/{entity_id}")

        assert response.status_code == status.HTTP_200_OK
        entity = response.json()

        # Verify this is the correct entity
        assert entity["id"] == entity_id
        assert entity["ber_data_source"] == "ESS-DIVE"
<<<<<<< HEAD
        assert "NGEE Arctic" in entity["description"]
=======
        assert "PlanetScope" in entity["name"]
        assert "NGEE Arctic" in entity["description"]

>>>>>>> 7d0383d3

        self._verify_entity_structure(entity)

    def test_get_entity_by_id_nmdc(self, test_client: TestClient, seeded_db: Database):
        """Test getting a specific NMDC entity by ID."""
        entity_id = "nmdc:bsm-11-bsf8yq62"
        response = test_client.get(f"/bertron/{entity_id}")

        assert response.status_code == status.HTTP_200_OK
        entity = response.json()

        # Verify this is the correct entity
        assert entity["id"] == entity_id
        assert entity["ber_data_source"] == "NMDC"
        assert entity["name"] == "DSNY_CoreB_TOP"
        assert entity["description"] == "MONet sample represented in NMDC"

        # Verify coordinates - basic lat/lng in coordinates, depth/elevation in properties
        assert entity["coordinates"]["latitude"] == 28.125842
        assert entity["coordinates"]["longitude"] == -81.434174
<<<<<<< HEAD
        
        # Verify depth and elevation are in properties
        props = entity["properties"]
        depth_prop = next((p for p in props if p["attribute"]["label"] == "depth"), None)
        elevation_prop = next((p for p in props if p["attribute"]["label"] == "elevation"), None)
        assert depth_prop is not None
        assert elevation_prop is not None
=======
        properties = [ prop["attribute"]["label"] for prop in entity.get("properties", {}) ]
        assert "depth" in properties
        assert "elevation" in properties
>>>>>>> 7d0383d3

        self._verify_entity_structure(entity)

    def test_get_entity_by_id_not_found(
        self, test_client: TestClient, seeded_db: Database
    ):
        """Test getting a non-existent entity returns 404."""
        entity_id = "nonexistent:12345"
        response = test_client.get(f"/bertron/{entity_id}")

        assert response.status_code == status.HTTP_404_NOT_FOUND
        error_data = response.json()
        assert "not found" in error_data["detail"].lower()

    def test_find_entities_with_filter(
        self, test_client: TestClient, seeded_db: Database
    ):
        """Test finding entities with MongoDB filter."""
        query = {"filter": {"ber_data_source": "EMSL"}, "limit": 10}

        response = test_client.post(
            "/bertron/find", json=query, headers={"Content-Type": "application/json"}
        )

        assert response.status_code == 200
        entities_data = response.json()

        assert "documents" in entities_data
        assert "count" in entities_data
        assert isinstance(entities_data["documents"], list)
        assert isinstance(entities_data["count"], int)

        # All returned entities should be from EMSL
        for entity in entities_data["documents"]:
            assert entity["ber_data_source"] == "EMSL"
            self._verify_entity_structure(entity)

    def test_find_entities_with_projection(
        self, test_client: TestClient, seeded_db: Database
    ):
        """Test finding entities with field projection."""
        query = {
            "filter": {},
            "projection": {"id": 1, "ber_data_source": 1, "coordinates": 1},
            "limit": 5,
        }

        response = test_client.post(
            "/bertron/find", json=query, headers={"Content-Type": "application/json"}
        )

        assert response.status_code == status.HTTP_200_OK
        entities_data = response.json()

        assert entities_data["count"] <= 5

        # Verify projected fields are present
        for entity in entities_data["documents"]:
            assert "id" in entity
<<<<<<< HEAD
=======
            # TODO: Re-enable once we consistently have "name" field
            # assert "name" in entity
>>>>>>> 7d0383d3
            assert "ber_data_source" in entity
            assert "coordinates" in entity

    def test_find_entities_with_sort_and_limit(
        self, test_client: TestClient, seeded_db: Database
    ):
        """Test finding entities with sorting and limiting."""
        query = {"filter": {}, "sort": {"ber_data_source": 1, "id": 1}, "limit": 3}

        response = test_client.post(
            "/bertron/find", json=query, headers={"Content-Type": "application/json"}
        )

        assert response.status_code == status.HTTP_200_OK
        entities_data = response.json()

        assert entities_data["count"] <= 3
        assert len(entities_data["documents"]) <= 3

        # Verify sorting (should be sorted by ber_data_source, then id)
        if len(entities_data["documents"]) > 1:
            for i in range(len(entities_data["documents"]) - 1):
                current = entities_data["documents"][i]
                next_entity = entities_data["documents"][i + 1]
                assert current["ber_data_source"] <= next_entity["ber_data_source"]

    def test_find_entities_invalid_query(
        self, test_client: TestClient, seeded_db: Database
    ):
        """Test finding entities with invalid MongoDB query."""
        query = {"filter": {"$invalid": "operator"}}

        response = test_client.post(
            "/bertron/find", json=query, headers={"Content-Type": "application/json"}
        )

        assert response.status_code == status.HTTP_400_BAD_REQUEST
        error_data = response.json()
        assert "Query error" in error_data["detail"]

    def test_geo_nearby_search(self, test_client: TestClient, seeded_db: Database):
        """Test geographic nearby search."""
        # Search near the EMSL coordinates (34, 118.0)
        params = {
            "latitude": 34.0,
            "longitude": 118.0,
            "radius_meters": 100000,  # 100km radius
        }

        response = test_client.get("/bertron/geo/nearby", params=params)

        assert response.status_code == status.HTTP_200_OK
        entities_data = response.json()

        assert "documents" in entities_data
        assert "count" in entities_data

        # Should find at least the EMSL entity
        found_emsl = False
        for entity in entities_data["documents"]:
            if entity["id"] == "EMSL:c9405190-e962-4ba5-93f0-e3ff499f4488":
                found_emsl = True
            self._verify_entity_structure(entity)

        assert found_emsl, "Should find the EMSL entity in nearby search"

    def test_geo_nearby_search_invalid_params(
        self, test_client: TestClient, seeded_db: Database
    ):
        """Test geographic nearby search with invalid parameters."""
        params = {
            "latitude": 91.0,  # Invalid latitude
            "longitude": 118.0,
            "radius_meters": 1000,
        }

        response = test_client.get("/bertron/geo/nearby", params=params)
        assert response.status_code == status.HTTP_422_UNPROCESSABLE_ENTITY

    def test_geo_bounding_box_search(
        self, test_client: TestClient, seeded_db: Database
    ):
        """Test geographic bounding box search."""
        # Bounding box around Alaska (ESS-DIVE data)
        params = {
            "southwest_lat": 64.0,
            "southwest_lng": -166.0,
            "northeast_lat": 66.0,
            "northeast_lng": -163.0,
        }

        response = test_client.get("/bertron/geo/bbox", params=params)

        assert response.status_code == status.HTTP_200_OK
        entities_data = response.json()

        assert "documents" in entities_data
        assert "count" in entities_data

        # Should find ESS-DIVE entities in Alaska
        found_ess_dive = False
        for entity in entities_data["documents"]:
            if entity["ber_data_source"] == "ESS-DIVE":
                found_ess_dive = True
                # Verify coordinates are within bounding box
                lat = entity["coordinates"]["latitude"]
                lng = entity["coordinates"]["longitude"]
                assert 64.0 <= lat <= 66.0
                assert -166.0 <= lng <= -163.0
            self._verify_entity_structure(entity)

        assert found_ess_dive, "Should find ESS-DIVE entities in Alaska bounding box"

    def test_geo_bounding_box_invalid_coordinates(
        self, test_client: TestClient, seeded_db: Database
    ):
        """Test bounding box search with invalid coordinates."""
        params = {
            "southwest_lat": 66.0,  # Southwest lat > northeast lat
            "southwest_lng": -163.0,
            "northeast_lat": 64.0,
            "northeast_lng": -166.0,
        }

        response = test_client.get("/bertron/geo/bbox", params=params)
        assert response.status_code == status.HTTP_400_BAD_REQUEST
        error_data = response.json()
        assert "latitude" in error_data["detail"].lower()

    def _verify_entity_structure(self, entity: Dict[str, Any]):
        """Helper method to verify entity structure matches schema."""
        required_fields = [
            "id",
            "ber_data_source",
            "entity_type",
            "coordinates",
        ]

        for field in required_fields:
            assert field in entity, f"Missing required field: {field}"
            
        # Name or description should exist (but not necessarily both)
        assert "name" in entity or "description" in entity, "Entity must have name or description"

        # Verify coordinates structure
        coords = entity["coordinates"]
        assert "latitude" in coords
        assert "longitude" in coords
        assert isinstance(coords["latitude"], (int, float))
        assert isinstance(coords["longitude"], (int, float))

        # Verify entity_type is a list
        assert isinstance(entity["entity_type"], list)
        assert len(entity["entity_type"]) > 0

        # Verify ber_data_source is valid
        valid_sources = ["EMSL", "ESS-DIVE", "NMDC", "JGI"]
        assert entity["ber_data_source"] in valid_sources


# Integration test that combines multiple operations
class TestBertronAPIIntegration:
    """Integration tests that combine multiple API operations."""

    # No need for live server since we're using TestClient
    # Uncomment the line below if you want to run against a test server
    # base_url = "http://app:8000"

    def test_data_consistency_across_endpoints(
        self, test_client: TestClient, seeded_db: Database
    ):
        """Test that the same entity returns consistent data across different endpoints."""
        entity_id = "EMSL:c9405190-e962-4ba5-93f0-e3ff499f4488"

        # Get entity by ID
        response1 = test_client.get(f"/bertron/{entity_id}")
        assert response1.status_code == status.HTTP_200_OK
        entity_by_id = response1.json()

        # Find entity using filter
        query = {"filter": {"id": entity_id}}
        response2 = test_client.post(
            "/bertron/find", json=query, headers={"Content-Type": "application/json"}
        )
        assert response2.status_code == status.HTTP_200_OK
        entities_data = response2.json()
        assert entities_data["count"] == 1
        entity_by_filter = entities_data["documents"][0]

        # Both should return the same entity data
        assert entity_by_id["id"] == entity_by_filter["id"]
        assert entity_by_id["name"] == entity_by_filter["name"]
        assert entity_by_id["ber_data_source"] == entity_by_filter["ber_data_source"]
        assert entity_by_id["coordinates"] == entity_by_filter["coordinates"]

    def test_geographic_search_consistency(
        self, test_client: TestClient, seeded_db: Database
    ):
        """Test that geographic searches return consistent results."""
        # Get all entities first
        response = test_client.get("/bertron")
        assert response.status_code == status.HTTP_200_OK
        all_entities = response.json()["documents"]

        if len(all_entities) == 0:
            pytest.skip("No entities in database for geographic consistency test")

        # Pick an entity with coordinates
        test_entity = None
        for entity in all_entities:
            if (
                entity["coordinates"]["latitude"] is not None
                and entity["coordinates"]["longitude"] is not None
            ):
                test_entity = entity
                break

        if test_entity is None:
            pytest.skip("No entities with valid coordinates for geographic test")

        lat = test_entity["coordinates"]["latitude"]
        lng = test_entity["coordinates"]["longitude"]

        # Search with nearby (should include the entity)
        nearby_params = {
            "latitude": lat,
            "longitude": lng,
            "radius_meters": 1000,  # 1km radius
        }
        nearby_response = test_client.get("/bertron/geo/nearby", params=nearby_params)
        assert nearby_response.status_code == status.HTTP_200_OK
        nearby_entities = nearby_response.json()["documents"]

        # The test entity should be found in nearby search
        found_in_nearby = any(e["id"] == test_entity["id"] for e in nearby_entities)
        assert found_in_nearby, (
            f"Entity {test_entity['id']} should be found in nearby search"
        )<|MERGE_RESOLUTION|>--- conflicted
+++ resolved
@@ -133,13 +133,8 @@
         # Verify this is the correct entity
         assert entity["id"] == entity_id
         assert entity["ber_data_source"] == "ESS-DIVE"
-<<<<<<< HEAD
-        assert "NGEE Arctic" in entity["description"]
-=======
         assert "PlanetScope" in entity["name"]
         assert "NGEE Arctic" in entity["description"]
-
->>>>>>> 7d0383d3
 
         self._verify_entity_structure(entity)
 
@@ -160,7 +155,6 @@
         # Verify coordinates - basic lat/lng in coordinates, depth/elevation in properties
         assert entity["coordinates"]["latitude"] == 28.125842
         assert entity["coordinates"]["longitude"] == -81.434174
-<<<<<<< HEAD
         
         # Verify depth and elevation are in properties
         props = entity["properties"]
@@ -168,11 +162,6 @@
         elevation_prop = next((p for p in props if p["attribute"]["label"] == "elevation"), None)
         assert depth_prop is not None
         assert elevation_prop is not None
-=======
-        properties = [ prop["attribute"]["label"] for prop in entity.get("properties", {}) ]
-        assert "depth" in properties
-        assert "elevation" in properties
->>>>>>> 7d0383d3
 
         self._verify_entity_structure(entity)
 
@@ -232,11 +221,6 @@
         # Verify projected fields are present
         for entity in entities_data["documents"]:
             assert "id" in entity
-<<<<<<< HEAD
-=======
-            # TODO: Re-enable once we consistently have "name" field
-            # assert "name" in entity
->>>>>>> 7d0383d3
             assert "ber_data_source" in entity
             assert "coordinates" in entity
 
