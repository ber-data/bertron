--- conflicted
+++ resolved
@@ -94,20 +94,12 @@
     with open(nmdc_file, 'r') as f:
         nmdc_data = json.load(f)
 
-<<<<<<< HEAD
-
     # Verify the sample has the complex structure we expect (depth/elevation in properties)
     props = nmdc_data["properties"]
     depth_prop = next((p for p in props if p["attribute"]["label"] == "depth"), None)
     elevation_prop = next((p for p in props if p["attribute"]["label"] == "elevation"), None)
     assert depth_prop is not None
     assert elevation_prop is not None
-=======
-    # Verify the sample has the complex structure we expect
-    coords = nmdc_data["coordinates"]
-    assert coords["depth"] is not None
-    assert coords["elevation"] is not None
->>>>>>> 7bd17b51
 
     # Process the complex entity
     mock_ingestor.insert_entity(nmdc_data)
